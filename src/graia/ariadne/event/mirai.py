--- conflicted
+++ resolved
@@ -1,1366 +1,1338 @@
-"""Mirai 的各种事件"""
-
-<<<<<<< HEAD
-from datetime import datetime
-from enum import Enum
-from typing import Any, Dict, List, Literal, Optional
-
-from pydantic import Field, root_validator
-
-from graia.broadcast.entities.dispatcher import BaseDispatcher as AbstractDispatcher
-from graia.broadcast.interfaces.dispatcher import DispatcherInterface
-
-from ..connection.util import CallMethod
-from ..dispatcher import (
-    BaseDispatcher,
-    FriendDispatcher,
-    GroupDispatcher,
-    MemberDispatcher,
-    OperatorDispatcher,
-    OperatorMemberDispatcher,
-)
-from ..message.chain import MessageChain
-from ..message.element import Element
-from ..model import Client, Friend, Group, Member, MemberPerm
-from ..typing import generic_issubclass
-from . import MiraiEvent
-
-
-=======
-from datetime import datetime
-from enum import Enum
-from typing import TYPE_CHECKING, Any, Dict, List, Literal, Optional, Union
-
-from pydantic import Field, root_validator
-
-from graia.broadcast.entities.dispatcher import BaseDispatcher as AbstractDispatcher
-from graia.broadcast.interfaces.dispatcher import DispatcherInterface
-
-from ..connection.util import CallMethod
-from ..dispatcher import (
-    BaseDispatcher,
-    FriendDispatcher,
-    GroupDispatcher,
-    MemberDispatcher,
-    OperatorDispatcher,
-    OperatorMemberDispatcher,
-)
-from ..message.chain import MessageChain
-from ..message.element import Element
-from ..model import Client, Friend, Group, Member, MemberPerm, Stranger
-from ..typing import generic_isinstance, generic_issubclass
-from . import MiraiEvent
-
-
->>>>>>> 5ef5097d
-class BotEvent(MiraiEvent):
-    """指示有关 Bot 本身的事件."""
-
-
-class FriendEvent(MiraiEvent):
-    """指示有关好友的事件"""
-
-
-class GroupEvent(MiraiEvent):
-    """指示有关群组的事件."""
-
-
-class BotOnlineEvent(BotEvent):
-    """Bot 账号登录成功
-
-    Tip:
-        当监听该事件或该类事件时, 请优先考虑使用原始事件类作为类型注解, 以此获得事件类实例, 便于获取更多的信息!
-
-    提供的额外注解支持:
-        - Ariadne (annotation): 发布事件的应用实例
-
-    Note: 提示
-        只有使用 ReverseAdapter 时才有可能接受到此事件
-    """
-
-    type = "BotOnlineEvent"
-
-    qq: int
-    """登录成功的 Bot 的 QQ 号"""
-
-
-class BotOfflineEventActive(BotEvent):
-    """Bot 账号主动离线
-
-    Tip:
-        当监听该事件或该类事件时, 请优先考虑使用原始事件类作为类型注解, 以此获得事件类实例, 便于获取更多的信息!
-
-    提供的额外注解支持:
-        - Ariadne (annotation): 发布事件的应用实例
-    """
-
-    type = "BotOfflineEventActive"
-
-    qq: int
-    """主动离线的 Bot 的 QQ 号"""
-
-
-class BotOfflineEventForce(BotEvent):
-    """Bot 账号被迫离线
-
-    Tip:
-        当监听该事件或该类事件时, 请优先考虑使用原始事件类作为类型注解, 以此获得事件类实例, 便于获取更多的信息!
-
-    提供的额外注解支持:
-        - Ariadne (annotation): 发布事件的应用实例
-    """
-
-    type = "BotOfflineEventForce"
-
-    qq: int
-    """被挤下线的 Bot 的 QQ 号"""
-
-
-class BotOfflineEventDropped(BotEvent):
-    """Bot 账号与服务器的连接被服务器主动断开, 或因网络原因离线
-
-    Tip:
-        当监听该事件或该类事件时, 请优先考虑使用原始事件类作为类型注解, 以此获得事件类实例, 便于获取更多的信息!
-
-    提供的额外注解支持:
-        - Ariadne (annotation): 发布事件的应用实例
-    """
-
-    type = "BotOfflineEventDropped"
-
-    qq: int
-    """被服务器断开或因网络问题而掉线的 Bot 的 QQ 号"""
-
-
-class BotReloginEvent(BotEvent):
-    """Bot 账号正尝试重新登录
-
-    Tip:
-        当监听该事件或该类事件时, 请优先考虑使用原始事件类作为类型注解, 以此获得事件类实例, 便于获取更多的信息!
-
-    提供的额外注解支持:
-        - Ariadne (annotation): 发布事件的应用实例
-    """
-
-    type = "BotReloginEvent"
-
-    qq: int
-    """主动重新登录的 Bot 的 QQ 号"""
-
-
-class FriendInputStatusChangedEvent(FriendEvent):
-    """Bot 账号的某一好友输入状态改变.
-
-    Tip:
-        当监听该事件或该类事件时, 请优先考虑使用原始事件类作为类型注解, 以此获得事件类实例, 便于获取更多的信息!
-
-    提供的额外注解支持:
-        - Ariadne (annotation): 发布事件的应用实例
-    """
-
-    type = "FriendInputStatusChangedEvent"
-
-    friend: Friend
-    """好友信息"""
-
-    inputting: bool
-    """是否正在输入"""
-
-    Dispatcher = FriendDispatcher
-
-
-class FriendNickChangedEvent(FriendEvent):
-    """Bot 账号的某一好友更改了昵称.
-
-    Tip:
-        当监听该事件或该类事件时, 请优先考虑使用原始事件类作为类型注解, 以此获得事件类实例, 便于获取更多的信息!
-
-    提供的额外注解支持:
-        - Ariadne (annotation): 发布事件的应用实例
-        - Friend (annotation): 更改名称的好友
-    """
-
-    type = "FriendNickChangedEvent"
-
-    friend: Friend
-    """好友信息"""
-
-    from_name: str = Field(..., alias="from")
-    """原昵称"""
-
-    to_name: str = Field(..., alias="to")
-    """新昵称"""
-
-    Dispatcher = FriendDispatcher
-
-    @root_validator
-    def _(cls, values: Dict[str, Any]):
-        values["friend"].nickname = values["to_name"]
-        return values
-
-
-class BotGroupPermissionChangeEvent(GroupEvent, BotEvent):
-    """Bot 账号在一特定群组内所具有的权限发生变化
-
-    Tip:
-        当监听该事件或该类事件时, 请优先考虑使用原始事件类作为类型注解, 以此获得事件类实例, 便于获取更多的信息!
-
-    提供的额外注解支持:
-        - Ariadne (annotation): 发布事件的应用实例
-        - Group (annotation): 发生该事件的群组
-    """
-
-    type = "BotGroupPermissionChangeEvent"
-
-    origin: MemberPerm
-    """原始权限"""
-
-    current: MemberPerm
-    """当前权限"""
-
-    group: Group
-    """权限改变所在的群信息"""
-
-    Dispatcher = GroupDispatcher
-
-
-class BotMuteEvent(GroupEvent, BotEvent):
-    """Bot 账号在一特定群组内被管理员/群主禁言
-
-    Tip:
-        当监听该事件或该类事件时, 请优先考虑使用原始事件类作为类型注解, 以此获得事件类实例, 便于获取更多的信息!
-
-    提供的额外注解支持:
-        - Ariadne (annotation): 发布事件的应用实例
-        - Member (annotation): 执行禁言操作的管理员/群主
-        - Group (annotation): 发生该事件的群组
-    """
-
-    type = "BotMuteEvent"
-
-    duration: int = Field(..., alias="durationSeconds")
-    """禁言时长, 单位为秒"""
-
-    operator: Member
-    """执行禁言操作的管理员/群主"""
-
-    Dispatcher = OperatorDispatcher
-
-
-class BotUnmuteEvent(GroupEvent, BotEvent):
-    """Bot 账号在一特定群组内被管理员/群主解除禁言
-
-    Tip:
-        当监听该事件或该类事件时, 请优先考虑使用原始事件类作为类型注解, 以此获得事件类实例, 便于获取更多的信息!
-
-    提供的额外注解支持:
-        - Ariadne (annotation): 发布事件的应用实例
-        - Member (annotation): 执行解除禁言操作的管理员/群主, 若为 None 则为 Bot 账号操作
-        - Group (annotation): 发生该事件的群组
-    """
-
-    type = "BotUnmuteEvent"
-
-    operator: Member
-    """操作的管理员或群主信息"""
-
-    Dispatcher = OperatorDispatcher
-
-
-class BotJoinGroupEvent(GroupEvent, BotEvent):
-    """Bot 账号加入指定群组
-
-    Tip:
-        当监听该事件或该类事件时, 请优先考虑使用原始事件类作为类型注解, 以此获得事件类实例, 便于获取更多的信息!
-
-    提供的额外注解支持:
-        - Ariadne (annotation): 发布事件的应用实例
-        - Group (annotation): 发生该事件的群组
-        - Member (annotation, optional): 邀请者, 可以为 None
-    """
-
-    type = "BotJoinGroupEvent"
-
-    group: Group
-    """Bot 新加入群的信息"""
-
-    inviter: Optional[Member] = Field(..., alias="invitor")
-    """如果被邀请入群则为邀请人的 Member 对象"""
-
-    class Dispatcher(AbstractDispatcher):
-        mixin = [GroupDispatcher]
-
-        @staticmethod
-        async def catch(interface: DispatcherInterface["BotJoinGroupEvent"]):
-            if (inviter := interface.event.inviter) and generic_issubclass(Member, interface.annotation):
-                return inviter
-
-
-class BotLeaveEventActive(GroupEvent, BotEvent):
-    """Bot 账号主动退出了某群组.
-
-    提供的额外注解支持:
-        - Ariadne (annotation): 发布事件的应用实例
-        - Group (annotation): 发生该事件的群组
-    """
-
-    type: str = "BotLeaveEventActive"
-
-    group: Group
-    """Bot 退出的群的信息"""
-
-    Dispatcher = GroupDispatcher
-
-
-class BotLeaveEventKick(GroupEvent, BotEvent):
-    """Bot 账号被某群组的管理员/群主从该群组中删除.
-
-    提供的额外注解支持:
-        - Ariadne (annotation): 发布事件的应用实例
-        - Group (annotation): 发生该事件的群组
-        - Member (annotation): 操作者, 为群主或管理员.
-    """
-
-    type: str = "BotLeaveEventKick"
-
-    group: Group
-    """Bot 被踢出的群的信息"""
-
-    operator: Optional[Member]
-    """操作员, 为群主或管理员"""
-
-    class Dispatcher(BaseDispatcher):
-        mixin = [GroupDispatcher, OperatorDispatcher]
-
-
-class BotLeaveEventDisband(GroupEvent, BotEvent):
-    """Bot 账号因群主解散群而退出某个群组.
-
-    提供的额外注解支持:
-        - Ariadne (annotation): 发布事件的应用实例
-        - Group (annotation): 发生该事件的群组
-        - Member (annotation): 操作者, 一定是群主.
-    """
-
-    type: str = "BotLeaveEventDisband"
-
-    group: Group
-    """Bot 退出的群的信息"""
-
-    operator: Optional[Member]
-    """操作员, 为群主"""
-
-    class Dispatcher(BaseDispatcher):
-        mixin = [GroupDispatcher, OperatorDispatcher]
-
-
-class GroupRecallEvent(GroupEvent):
-    """有群成员在指定群组撤回了一条消息, 注意, 这里的群成员若具有管理员/群主权限, 则他们可以撤回其他普通群员的消息, 且不受发出时间限制.
-
-    Tip:
-        当监听该事件或该类事件时, 请优先考虑使用原始事件类作为类型注解, 以此获得事件类实例, 便于获取更多的信息!
-
-    提供的额外注解支持:
-        - Ariadne (annotation): 发布事件的应用实例
-        - Member (annotation, optional): 执行本操作的群成员, 若为 None 则为 Bot 账号操作
-        - Group (annotation): 发生该事件的群组
-    """
-
-    type = "GroupRecallEvent"
-
-    author_id: int = Field(..., alias="authorId")
-    """原消息发送者的 QQ 号"""
-
-    message_id: int = Field(..., alias="messageId")
-    """原消息的 ID"""
-
-    time: datetime
-    """原消息发送时间"""
-
-    group: Group
-    """消息撤回所在的群"""
-
-    operator: Optional[Member]
-    """撤回消息的群成员, 若为 None 则为 Bot 账号操作"""
-
-    class Dispatcher(BaseDispatcher):
-        mixin = [GroupDispatcher, OperatorDispatcher]
-
-
-class FriendRecallEvent(FriendEvent):
-    """有一位与 Bot 账号为好友关系的用户撤回了一条消息
-
-    Tip:
-        当监听该事件或该类事件时, 请优先考虑使用原始事件类作为类型注解, 以此获得事件类实例, 便于获取更多的信息!
-
-    提供的额外注解支持:
-        - Ariadne (annotation): 发布事件的应用实例
-    """
-
-    type = "FriendRecallEvent"
-
-    author_id: int = Field(..., alias="authorId")
-    """原消息发送者的 QQ 号"""
-
-    message_id: int = Field(..., alias="messageId")
-    """原消息的 ID"""
-
-    time: datetime
-    """原消息发送时间"""
-
-    operator: int
-    """撤回消息者的 QQ 号"""
-
-
-class NudgeEvent(MiraiEvent):
-    """Bot 账号被某个账号在相应上下文区域进行 "戳一戳"(Nudge) 的行为.
-
-    Tip:
-        当监听该事件或该类事件时, 请优先考虑使用原始事件类作为类型注解, 以此获得事件类实例, 便于获取更多的信息!
-
-    提供的额外注解支持:
-        - Ariadne (annotation): 发布事件的应用实例
-    """
-
-    type: str = "NudgeEvent"
-
-    supplicant: int = Field(..., alias="fromId")
-    """动作发出者的 QQ 号"""
-
-    target: int
-    """动作目标的 QQ 号"""
-
-    msg_action: str = Field(..., alias="action")
-    """动作类型"""
-
-    msg_suffix: str = Field(..., alias="suffix")
-    """自定义动作内容"""
-
-    subject: Union[Group, Friend, Stranger, Client, Dict[str, Any]] = Field(...)
-    """事件来源上下文"""
-
-    if not TYPE_CHECKING:
-
-        @property
-        def context_type(self) -> Literal["group", "friend", "stranger", "client"]:
-            """戳一戳的位置"""
-            from traceback import format_exception_only
-            from warnings import warn
-
-            from loguru import logger
-
-            warning = DeprecationWarning(  # FIXME: deprecated
-                "NudgeEvent.context_type is deprecated in Ariadne 0.11 "
-                "and scheduled for removal in Ariadne 0.12, "
-                "use NudgeEvent.subject instead."
-            )
-            warn(warning, stacklevel=2)
-            logger.opt(depth=1).warning("".join(format_exception_only(type(warning), warning)).strip())
-
-            if isinstance(self.subject, Group):
-                return "group"
-            elif isinstance(self.subject, Friend):
-                return "friend"
-            elif isinstance(self.subject, Stranger):
-                return "stranger"
-            elif isinstance(self.subject, Client):
-                return "client"
-            else:
-                return self.subject["kind"]
-
-        @property
-        def origin_subject_info(self) -> Dict[str, Any]:
-            """原始来源"""
-            from traceback import format_exception_only
-            from warnings import warn
-
-            from loguru import logger
-
-            warning = DeprecationWarning(  # FIXME: deprecated
-                "NudgeEvent.origin_subject_info is deprecated in Ariadne 0.11 "
-                "and scheduled for removal in Ariadne 0.12, "
-                "use NudgeEvent.subject instead."
-            )
-            warn(warning, stacklevel=2)
-            logger.opt(depth=1).warning("".join(format_exception_only(type(warning), warning)).strip())
-            return self.subject if isinstance(self.subject, dict) else self.subject.dict()
-
-        @property
-        def friend_id(self) -> Optional[int]:
-            """好友 QQ 号，如果为好友间戳一戳"""
-            from traceback import format_exception_only
-            from warnings import warn
-
-            from loguru import logger
-
-            warning = DeprecationWarning(  # FIXME: deprecated
-                "NudgeEvent.friend_id is deprecated in Ariadne 0.11 "
-                "and scheduled for removal in Ariadne 0.12, "
-                "use NudgeEvent.subject instead."
-            )
-            warn(warning, stacklevel=2)
-            logger.opt(depth=1).warning("".join(format_exception_only(type(warning), warning)).strip())
-            if isinstance(self.subject, Friend):
-                return int(self.subject)
-            elif isinstance(self.subject, dict) and self.subject["kind"] == "Friend":
-                return self.subject["id"]
-
-        @property
-        def group_id(self) -> Optional[int]:
-            """群组 QQ 号，如果为群内戳一戳"""
-            from traceback import format_exception_only
-            from warnings import warn
-
-            from loguru import logger
-
-            warning = DeprecationWarning(  # FIXME: deprecated
-                "NudgeEvent.group_id is deprecated in Ariadne 0.11 "
-                "and scheduled for removal in Ariadne 0.12, "
-                "use NudgeEvent.subject instead."
-            )
-            warn(warning, stacklevel=2)
-            logger.opt(depth=1).warning("".join(format_exception_only(type(warning), warning)).strip())
-            if isinstance(self.subject, Group):
-                return int(self.subject)
-            elif isinstance(self.subject, dict) and self.subject["kind"] == "Group":
-                return self.subject["id"]
-
-    class Dispatcher(AbstractDispatcher):
-        @staticmethod
-        async def catch(interface: DispatcherInterface):
-            from ..app import Ariadne
-
-            event: NudgeEvent = interface.event
-
-            if isinstance(event.subject, dict):
-                app = Ariadne.current()
-                subject = None
-
-                if event.subject["kind"] == "Group":
-                    subject = await app.get_group(event.subject["id"])
-                elif event.subject["kind"] == "Friend":
-                    subject = await app.get_friend(event.subject["id"])
-
-                if subject is not None:
-                    event.subject = subject
-
-                return subject
-
-            elif generic_isinstance(event.subject, interface.annotation):
-                return event.subject
-
-
-class GroupNameChangeEvent(GroupEvent):
-    """有一群组被修改了群名称
-
-    Tip:
-        当监听该事件或该类事件时, 请优先考虑使用原始事件类作为类型注解, 以此获得事件类实例, 便于获取更多的信息!
-
-    提供的额外注解支持:
-        - Ariadne (annotation): 发布事件的应用实例
-        - Group (annotation): 被修改了群名称的群组
-        - Member (annotation): 更改群名称的成员, 权限必定为管理员或是群主
-    """
-
-    type = "GroupNameChangeEvent"
-
-    origin: str
-    """原始设定"""
-
-    current: str
-    """当前设定"""
-
-    group: Group
-    """修改了相关设定的群组"""
-
-    operator: Optional[Member]
-    """作出此操作的管理员/群主, 若为 None 则为 Bot 账号操作"""
-
-    class Dispatcher(BaseDispatcher):
-        mixin = [GroupDispatcher, OperatorDispatcher]
-
-
-class GroupEntranceAnnouncementChangeEvent(GroupEvent):
-    """有一群组被修改了入群公告
-
-    Tip:
-        当监听该事件或该类事件时, 请优先考虑使用原始事件类作为类型注解, 以此获得事件类实例, 便于获取更多的信息!
-
-    提供的额外注解支持:
-        - Ariadne (annotation): 发布事件的应用实例
-        - Group (annotation): 被修改了入群公告的群组
-        - Member (annotation, optional): 作出此操作的管理员/群主, 若为 None 则为 Bot 账号操作
-    """
-
-    type = "GroupEntranceAnnouncementChangeEvent"
-
-    origin: str
-    """原始设定"""
-
-    current: str
-    """当前设定"""
-
-    group: Group
-    """修改了相关设定的群组"""
-
-    operator: Optional[Member]
-    """作出此操作的管理员/群主, 若为 None 则为 Bot 账号操作"""
-
-    class Dispatcher(BaseDispatcher):
-        mixin = [GroupDispatcher, OperatorDispatcher]
-
-
-class GroupMuteAllEvent(GroupEvent):
-    """有一群组开启了全体禁言
-
-    Tip:
-        当监听该事件或该类事件时, 请优先考虑使用原始事件类作为类型注解, 以此获得事件类实例, 便于获取更多的信息!
-
-    提供的额外注解支持:
-        - Ariadne (annotation): 发布事件的应用实例
-        - Group (annotation): 开启了全体禁言的群组
-        - Member (annotation, optional): 作出此操作的管理员/群主, 若为 None 则为 Bot 账号操作
-    """
-
-    type = "GroupMuteAllEvent"
-
-    origin: bool
-    """原始设定"""
-
-    current: bool
-    """当前设定"""
-
-    group: Group
-    """修改了相关设定的群组"""
-
-    operator: Optional[Member]
-    """作出此操作的管理员/群主, 若为 None 则为 Bot 账号操作"""
-
-    class Dispatcher(BaseDispatcher):
-        mixin = [GroupDispatcher, OperatorDispatcher]
-
-
-class GroupAllowAnonymousChatEvent(GroupEvent):
-    """有一群组修改了有关匿名聊天的相关设定
-
-    Tip:
-        当监听该事件或该类事件时, 请优先考虑使用原始事件类作为类型注解, 以此获得事件类实例, 便于获取更多的信息!
-
-    提供的额外注解支持:
-        - Ariadne (annotation): 发布事件的应用实例
-        - Group (annotation): 修改了相关设定的群组
-        - Member (annotation, optional = None): 作出此操作的管理员/群主, 若为 None 则为 Bot 账号操作
-    """
-
-    type = "GroupAllowAnonymousChatEvent"
-
-    origin: bool
-    """原始设定"""
-
-    current: bool
-    """当前设定"""
-
-    group: Group
-    """修改了相关设定的群组"""
-
-    operator: Optional[Member]
-    """作出此操作的管理员/群主, 若为 None 则为 Bot 账号操作"""
-
-    class Dispatcher(BaseDispatcher):
-        mixin = [GroupDispatcher, OperatorDispatcher]
-
-
-class GroupAllowConfessTalkEvent(GroupEvent):
-    """有一群组修改了有关坦白说的相关设定
-
-    Tip:
-        当监听该事件或该类事件时, 请优先考虑使用原始事件类作为类型注解, 以此获得事件类实例, 便于获取更多的信息!
-
-    提供的额外注解支持:
-        - Ariadne (annotation): 发布事件的应用实例
-        - Group (annotation): 修改了相关设定的群组
-        - Member (annotation, optional = None): 作出此操作的管理员/群主, 若为 None 则为 Bot 账号操作
-    """
-
-    type = "GroupAllowConfessTalkEvent"
-
-    origin: bool
-    """原始设定"""
-
-    current: bool
-    """当前设定"""
-
-    group: Group
-    """修改了相关设定的群组"""
-
-    operator: Optional[Member]
-    """作出此操作的管理员/群主, 若为 None 则为 Bot 账号操作"""
-
-    class Dispatcher(BaseDispatcher):
-        mixin = [GroupDispatcher, OperatorDispatcher]
-
-
-class GroupAllowMemberInviteEvent(GroupEvent):
-    """有一群组修改了有关是否允许已有成员邀请其他用户加入群组的相关设定
-
-    Tip:
-        当监听该事件或该类事件时, 请优先考虑使用原始事件类作为类型注解, 以此获得事件类实例, 便于获取更多的信息!
-
-    提供的额外注解支持:
-        - Ariadne (annotation): 发布事件的应用实例
-        - Group (annotation): 修改了相关设定的群组
-        - Member (annotation, optional = None): 作出此操作的管理员/群主, 若为 None 则为 Bot 账号操作
-    """
-
-    type = "GroupAllowMemberInviteEvent"
-
-    origin: bool
-    """原始设定"""
-
-    current: bool
-    """当前设定"""
-
-    group: Group
-    """修改了相关设定的群组"""
-
-    operator: Optional[Member]
-    """作出此操作的管理员/群主, 若为 None 则为 Bot 账号操作"""
-
-    class Dispatcher(BaseDispatcher):
-        mixin = [GroupDispatcher, OperatorDispatcher]
-
-
-class MemberJoinEvent(GroupEvent):
-    """有一新成员加入了一特定群组
-
-    Tip:
-        当监听该事件或该类事件时, 请优先考虑使用原始事件类作为类型注解, 以此获得事件类实例, 便于获取更多的信息!
-
-    提供的额外注解支持:
-        - Ariadne (annotation): 发布事件的应用实例
-        - Group (annotation): 该用户加入的群组
-        - Member (annotation): 关于该用户的成员实例
-    """
-
-    type = "MemberJoinEvent"
-    member: Member
-    """加入的成员"""
-
-    inviter: Optional[Member] = Field(..., alias="invitor")
-    """邀请该成员的成员, 可为 None"""
-
-    class Dispatcher(AbstractDispatcher):
-        mixin = [MemberDispatcher]
-
-        @staticmethod
-        async def catch(interface: DispatcherInterface["MemberJoinEvent"]):
-            if interface.name == "inviter" and generic_issubclass(Member, interface.annotation):
-                return interface.event.inviter
-
-
-class MemberLeaveEventKick(GroupEvent):
-    """有一群组成员被管理员/群主从群组中删除, 当 `operator` 为 `None` 时, 执行者为 Bot 账号.
-
-    Tip:
-        当监听该事件或该类事件时, 请优先考虑使用原始事件类作为类型注解, 以此获得事件类实例, 便于获取更多的信息!
-
-    提供的额外注解支持:
-        Ariadne (annotation): 发布事件的应用实例
-        Group (annotation): 指定的群组
-        Member (annotation):
-          - `"target"` (default, const, str): 被从群组删除的成员
-          - `"operator"` (default, const, str, optional = None): 执行了该操作的管理员/群主, 也可能是 Bot 账号.
-    """
-
-    type = "MemberLeaveEventKick"
-
-    member: Member
-    """被从群组删除的成员"""
-
-    operator: Optional[Member]
-    """执行了该操作的管理员/群主, 也可能是 Bot 账号"""
-
-    Dispatcher = OperatorMemberDispatcher
-
-
-class MemberLeaveEventQuit(GroupEvent):
-    """有一群组成员主动退出群组.
-
-    Tip:
-        当监听该事件或该类事件时, 请优先考虑使用原始事件类作为类型注解, 以此获得事件类实例, 便于获取更多的信息!
-
-    提供的额外注解支持:
-        Ariadne (annotation): 发布事件的应用实例
-        Group (annotation): 发生本事件的群组, 通常的, 在本事件发生后本群组成员数量少于之前
-        Member (annotation): 主动退出群组的成员
-    """
-
-    type = "MemberLeaveEventQuit"
-
-    member: Member
-    """主动退出群组的成员"""
-
-    Dispatcher = MemberDispatcher
-
-
-class MemberCardChangeEvent(GroupEvent):
-    """有一群组成员的群名片被更改, 执行者可能是管理员/群主, 该成员自己, 也可能是 Bot 账号(这时, `operator` 为 `None`).
-
-    Tip:
-        当监听该事件或该类事件时, 请优先考虑使用原始事件类作为类型注解, 以此获得事件类实例, 便于获取更多的信息!
-
-    提供的额外注解支持:
-        Ariadne (annotation): 发布事件的应用实例
-        Group (annotation): 发生该事件的群组
-        Member (annotation):
-          - `"target"` (default, const, str): 被更改群名片的成员
-          - `"operator"` (default, const, Optional[str]): 该操作的执行者, 可能是管理员/群主, 该成员自己,
-          也可能是 Bot 账号(这时, `operator` 为 `None`).
-    """
-
-    type = "MemberCardChangeEvent"
-
-    origin: str
-    """原始群名片"""
-
-    current: str
-    """现在的群名片"""
-
-    member: Member
-    """被更改群名片的成员"""
-
-    operator: Optional[Member]
-    """更改群名片的操作者, 可能是管理员/群主, 该成员自己, 也可能是 Bot 账号(这时, `operator` 为 `None`)."""
-
-    Dispatcher = OperatorMemberDispatcher
-
-
-class MemberSpecialTitleChangeEvent(GroupEvent):
-    """有一群组成员的群头衔被更改, 执行者只可能是群组的群主.
-
-    Tip:
-        当监听该事件或该类事件时, 请优先考虑使用原始事件类作为类型注解, 以此获得事件类实例, 便于获取更多的信息!
-
-    提供的额外注解支持:
-        Ariadne (annotation): 发布事件的应用实例
-        Group (annotation): 发生该事件的群组
-        Member (annotation): 被更改群头衔的群组成员
-    """
-
-    type = "MemberSpecialTitleChangeEvent"
-
-    origin: str
-    """原来的头衔"""
-
-    current: str
-    """现在的头衔"""
-
-    member: Member
-    """被更改头衔的群组成员"""
-
-    Dispatcher = MemberDispatcher
-
-
-class MemberPermissionChangeEvent(GroupEvent):
-    """有一群组成员的权限被更改/调整, 执行者只可能是群组的群主.
-
-    Tip:
-        当监听该事件或该类事件时, 请优先考虑使用原始事件类作为类型注解, 以此获得事件类实例, 便于获取更多的信息!
-
-    提供的额外注解支持:
-        Ariadne (annotation): 发布事件的应用实例
-        Group (annotation): 发生该事件的群组
-        Member (annotation): 被调整权限的群组成员
-    """
-
-    type = "MemberPermissionChangeEvent"
-
-    origin: MemberPerm
-    """原来的权限"""
-
-    current: MemberPerm
-    """现在的权限"""
-
-    member: Member
-    """权限改动的群员的信息"""
-
-    Dispatcher = MemberDispatcher
-
-
-class MemberMuteEvent(GroupEvent):
-    """有一群组成员被管理员/群组禁言, 当 `operator` 为 `None` 时为 Bot 账号操作.
-
-    Tip:
-        当监听该事件或该类事件时, 请优先考虑使用原始事件类作为类型注解, 以此获得事件类实例, 便于获取更多的信息!
-
-    提供的额外注解支持:
-        Ariadne (annotation): 发布事件的应用实例
-        Group (annotation): 发生该事件的群组
-        Member (annotation):
-          - `"target"` (default, const, str): 被禁言的成员
-          - `"operator"` (default, const, str, optional = None): 该操作的执行者, 也可能是 Bot 账号.
-
-          默认返回 `target`.
-    """
-
-    type = "MemberMuteEvent"
-    duration: int = Field(..., alias="durationSeconds")
-    """禁言时长, 单位为秒"""
-
-    member: Member
-    """被禁言的成员"""
-
-    operator: Optional[Member]
-    """该操作的执行者, 也可能是 Bot 账号"""
-
-    Dispatcher = OperatorMemberDispatcher
-
-
-class MemberUnmuteEvent(GroupEvent):
-    """有一群组成员被管理员/群组解除禁言, 当 `operator` 为 `None` 时为 Bot 账号操作.
-
-    Tip:
-        当监听该事件或该类事件时, 请优先考虑使用原始事件类作为类型注解, 以此获得事件类实例, 便于获取更多的信息!
-
-    提供的额外注解支持:
-        Ariadne (annotation): 发布事件的应用实例
-        Group (annotation): 发生该事件的群组
-        Member (annotation):
-          - `"target"` (default, const, str): 被禁言的成员
-          - `"operator"` (default, const, str, optional = None): 该操作的执行者, 可能是管理员或是群主, 也可能是 Bot 账号.
-
-          默认返回 `target`.
-    """
-
-    type = "MemberUnmuteEvent"
-
-    member: Member
-    """被禁言的群员"""
-
-    operator: Optional[Member]
-    """操作执行者, 可能是管理员或是群主, 也可能是 Bot 账号"""
-
-    Dispatcher = OperatorMemberDispatcher
-
-
-class MemberHonorChangeEvent(GroupEvent):
-    """有一群组成员获得/失去了某个荣誉.
-
-    Tip:
-        当监听该事件或该类事件时, 请优先考虑使用原始事件类作为类型注解, 以此获得事件类实例, 便于获取更多的信息!
-
-    提供的额外注解支持:
-        Ariadne (annotation): 发布事件的应用实例
-        Group (annotation): 发生该事件的群组
-        Member (annotation): 获得/失去荣誉的成员
-    """
-
-    type = "MemberHonorChangeEvent"
-
-    member: Member
-    """获得/失去荣誉的成员"""
-
-    action: str
-    """对应的操作, 可能是 `"achieve"` 或 `"lose"`"""
-
-    honor: str
-    """获得/失去的荣誉"""
-
-    Dispatcher = MemberDispatcher
-
-
-class RequestEvent(MiraiEvent):
-    """各种申请事件的基类."""
-
-    type: str
-
-    request_id: int = Field(..., alias="eventId")
-    """事件标识，响应该事件时的标识"""
-
-    supplicant: int = Field(..., alias="fromId")
-    """申请人QQ号"""
-
-    source_group: int = Field(..., alias="groupId")
-
-    nickname: str = Field(..., alias="nick")
-    """申请人的昵称或群名片"""
-
-    message: str
-    """申请消息"""
-
-    async def _operate(self, operation: int, msg: str = "") -> None:
-        """内部接口, 用于内部便捷发送相应操作."""
-        from ..app import Ariadne
-
-        api_route = self.type[0].lower() + self.type[1:]
-        await Ariadne.current().connection.call(
-            f"resp_{api_route}",
-            CallMethod.POST,
-            {
-                "eventId": self.request_id,
-                "fromId": self.supplicant,
-                "groupId": self.source_group,
-                "operate": operation,
-                "message": msg,
-            },
-        )
-
-
-class NewFriendRequestEvent(RequestEvent, FriendEvent):
-    """有一用户向机器人提起好友请求.
-
-    Tip:
-        当监听该事件或该类事件时, 请优先考虑使用原始事件类作为类型注解, 以此获得事件类实例, 便于获取更多的信息!
-
-    提供的额外注解支持:
-        Ariadne (annotation): 发布事件的应用实例
-
-    事件拓展支持:
-        该事件的处理需要你获取原始事件实例.
-
-        1. 同意请求: `await event.accept()`, 具体查看该方法所附带的说明.
-        2. 拒绝请求: `await event.reject()`, 具体查看该方法所附带的说明.
-        3. 拒绝并不再接受来自对方的请求: `await event.rejectAndBlock()`, 具体查看该方法所附带的说明.
-    """
-
-    type = "NewFriendRequestEvent"
-
-    request_id: int = Field(..., alias="eventId")
-    """事件标识，响应该事件时的标识"""
-
-    supplicant: int = Field(..., alias="fromId")
-    """申请人QQ号"""
-
-    nickname: str = Field(..., alias="nick")
-    """申请人的昵称或群名片"""
-
-    message: str
-    """申请消息"""
-
-    source_group: int = Field(..., alias="groupId")
-    """申请人如果通过某个群添加好友, 该项为该群群号, 否则为0"""
-
-    async def accept(self, message: str = "") -> None:
-        """同意对方的加好友请求.
-
-        Args:
-            message (str, optional): 附带给对方的消息. 默认为 "".
-
-        Raises:
-            LookupError: 尝试上下文外处理事件.
-            InvalidSession: 应用实例没准备好!
-
-        Returns:
-            None: 没有返回.
-        """
-        await self._operate(0, message)
-
-    async def reject(self, message: str = "") -> None:
-        """拒绝对方的加好友请求.
-
-        Args:
-            message (str, optional): 附带给对方的消息. 默认为 "".
-
-        Raises:
-            LookupError: 尝试上下文外处理事件.
-            InvalidSession: 应用实例没准备好!
-
-        Returns:
-            None: 没有返回.
-        """
-        await self._operate(1, message)
-
-    async def reject_and_block(self, message: str = "") -> None:
-        """拒绝对方的加好友请求, 并不再接受来自对方的加好友请求.
-
-        Args:
-            message (str, optional): 附带给对方的消息. 默认为 "".
-
-        Raises:
-            LookupError: 尝试上下文外处理事件.
-            InvalidSession: 应用实例没准备好!
-
-        Returns:
-            None: 没有返回.
-        """
-        await self._operate(2, message)
-
-
-class MemberJoinRequestEvent(RequestEvent, GroupEvent):
-    """有一用户向机器人作为管理员/群主的群组申请加入群组.
-
-    Tip:
-        当监听该事件或该类事件时, 请优先考虑使用原始事件类作为类型注解, 以此获得事件类实例, 便于获取更多的信息!
-
-    提供的额外注解支持:
-        Ariadne (annotation): 发布事件的应用实例
-
-    事件拓展支持:
-        该事件的处理需要你获取原始事件实例.
-
-        1. 同意请求: `await event.accept()`, 具体查看该方法所附带的说明.
-        2. 拒绝请求: `await event.reject()`, 具体查看该方法所附带的说明.
-        3. 忽略请求: `await event.ignore()`, 具体查看该方法所附带的说明.
-        4. 拒绝并不再接受来自对方的请求: `await event.rejectAndBlock()`, 具体查看该方法所附带的说明.
-        5. 忽略并不再接受来自对方的请求: `await event.ignoreAndBlock()`, 具体查看该方法所附带的说明.
-    """
-
-    type = "MemberJoinRequestEvent"
-
-    request_id: int = Field(..., alias="eventId")
-    """事件标识，响应该事件时的标识"""
-
-    supplicant: int = Field(..., alias="fromId")
-    """申请人QQ号"""
-
-    nickname: str = Field(..., alias="nick")
-    """申请人的昵称或群名片"""
-
-    message: str
-    """申请消息"""
-
-    source_group: int = Field(..., alias="groupId")
-    """申请人申请入群的群号"""
-
-    group_name: str = Field(..., alias="groupName")
-    """申请人申请入群的群名称"""
-
-    inviter_id: Optional[int] = Field(None, alias="invitorId")
-    """邀请该申请人的成员QQ号, 可为 None"""
-
-    async def accept(self, message: str = "") -> None:
-        """同意对方加入群组.
-
-        Args:
-            message (str, optional): 附带给对方的消息. 默认为 "".
-
-        Raises:
-            LookupError: 尝试上下文外处理事件.
-            InvalidSession: 应用实例没准备好!
-
-        Returns:
-            None: 没有返回.
-        """
-        await self._operate(0, message)
-
-    async def reject(self, message: str = "") -> None:
-        """拒绝对方加入群组.
-
-        Args:
-            message (str, optional): 附带给对方的消息. 默认为 "".
-
-        Raises:
-            LookupError: 尝试上下文外处理事件.
-            InvalidSession: 应用实例没准备好!
-
-        Returns:
-            None: 没有返回.
-        """
-        await self._operate(1, message)
-
-    async def ignore(self, message: str = "") -> None:
-        """忽略对方加入群组的请求.
-
-        Args:
-            message (str, optional): 附带给对方的消息. 默认为 "".
-
-        Raises:
-            LookupError: 尝试上下文外处理事件.
-            InvalidSession: 应用实例没准备好!
-
-        Returns:
-            None: 没有返回.
-        """
-        await self._operate(2, message)
-
-    async def reject_and_block(self, message: str = "") -> None:
-        """拒绝对方加入群组的请求, 并不再接受来自对方加入群组的请求.
-
-        Args:
-            message (str, optional): 附带给对方的消息. 默认为 "".
-
-        Raises:
-            LookupError: 尝试上下文外处理事件.
-            InvalidSession: 应用实例没准备好!
-
-        Returns:
-            None: 没有返回.
-        """
-        await self._operate(3, message)
-
-    async def ignore_and_block(self, message: str = "") -> None:
-        """忽略对方加入群组的请求, 并不再接受来自对方加入群组的请求.
-
-        Args:
-            message (str, optional): 附带给对方的消息. 默认为 "".
-
-        Raises:
-            LookupError: 尝试上下文外处理事件.
-            InvalidSession: 应用实例没准备好!
-
-        Returns:
-            None: 没有返回.
-        """
-        await self._operate(4, message)
-
-
-class BotInvitedJoinGroupRequestEvent(RequestEvent, BotEvent, GroupEvent):
-    """Bot 账号接受到来自某个账号的邀请加入某个群组的请求.
-
-    Tip:
-        当监听该事件或该类事件时, 请优先考虑使用原始事件类作为类型注解, 以此获得事件类实例, 便于获取更多的信息!
-
-    提供的额外注解支持:
-        Ariadne (annotation): 发布事件的应用实例
-
-    事件拓展支持:
-        该事件的处理需要你获取原始事件实例.
-
-        1. 同意请求: `await event.accept()`, 具体查看该方法所附带的说明.
-        2. 拒绝请求: `await event.reject()`, 具体查看该方法所附带的说明.
-    """
-
-    type = "BotInvitedJoinGroupRequestEvent"
-
-    request_id: int = Field(..., alias="eventId")
-    """事件标识，响应该事件时的标识"""
-
-    supplicant: int = Field(..., alias="fromId")
-    """邀请人 (好友) 的QQ号"""
-
-    nickname: str = Field(..., alias="nick")
-    """申请人的昵称或群名片"""
-
-    message: str
-    """申请消息"""
-
-    source_group: int = Field(..., alias="groupId")
-    """被邀请进入群的群号"""
-
-    group_name: str = Field(..., alias="groupName")
-    """被邀请进入群的群名称"""
-
-    async def accept(self, message: str = "") -> None:
-        """接受邀请并加入群组/发起对指定群组的加入申请.
-
-        Args:
-            message (str, optional): 附带给对方的消息. 默认为 "".
-
-        Raises:
-            LookupError: 尝试上下文外处理事件.
-            InvalidSession: 应用实例没准备好!
-
-        Returns:
-            None: 没有返回.
-        """
-        await self._operate(0, message)
-
-    async def reject(self, message: str = "") -> None:
-        """拒绝对方加入指定群组的邀请.
-
-        Args:
-            message (str, optional): 附带给对方的消息. 默认为 "".
-
-        Raises:
-            LookupError: 尝试上下文外处理事件.
-            InvalidSession: 应用实例没准备好!
-
-        Returns:
-            None: 没有返回.
-        """
-        await self._operate(1, message)
-
-
-class ClientKind(int, Enum):
-    """详细设备类型。"""
-
-    ANDROID_PAD = 68104
-    AOL_CHAOJIHUIYUAN = 73730
-    AOL_HUIYUAN = 73474
-    AOL_SQQ = 69378
-    CAR = 65806
-    HRTX_IPHONE = 66566
-    HRTX_PC = 66561
-    MC_3G = 65795
-    MISRO_MSG = 69634
-    MOBILE_ANDROID = 65799
-    MOBILE_ANDROID_NEW = 72450
-    MOBILE_HD = 65805
-    MOBILE_HD_NEW = 71426
-    MOBILE_IPAD = 68361
-    MOBILE_IPAD_NEW = 72194
-    MOBILE_IPHONE = 67586
-    MOBILE_OTHER = 65794
-    MOBILE_PC_QQ = 65793
-    MOBILE_PC_TIM = 77313
-    MOBILE_WINPHONE_NEW = 72706
-    QQ_FORELDER = 70922
-    QQ_SERVICE = 71170
-    TV_QQ = 69130
-    WIN8 = 69899
-    WINPHONE = 65804
-
-
-class OtherClientOnlineEvent(MiraiEvent):
-    """Bot 账号在其他客户端上线.
-
-    Tip:
-        当监听该事件或该类事件时, 请优先考虑使用原始事件类作为类型注解, 以此获得事件类实例, 便于获取更多的信息!
-
-    提供的额外注解支持:
-        Ariadne (annotation): 发布事件的应用实例
-    """
-
-    type = "OtherClientOnlineEvent"
-
-    client: Client
-    """上线的客户端"""
-
-    kind: Optional[ClientKind]
-    """客户端类型"""
-
-
-class OtherClientOfflineEvent(MiraiEvent):
-    """Bot 账号在其他客户端下线.
-
-    Tip:
-        当监听该事件或该类事件时, 请优先考虑使用原始事件类作为类型注解, 以此获得事件类实例, 便于获取更多的信息!
-
-    提供的额外注解支持:
-        Ariadne (annotation): 发布事件的应用实例
-    """
-
-    type = "OtherClientOfflineEvent"
-
-    client: Client
-    """下线的客户端"""
-
-
-class CommandExecutedEvent(MiraiEvent):
-    """有一条命令被执行
-
-    Tip:
-        当监听该事件或该类事件时, 请优先考虑使用原始事件类作为类型注解, 以此获得事件类实例, 便于获取更多的信息!
-
-    提供的额外注解支持:
-        Ariadne (annotation): 发布事件的应用实例
-    """
-
-    type = "CommandExecutedEvent"
-
-    name: str
-    """命令名称"""
-
-    friend: Optional[Friend]
-    """发送命令的好友, 从控制台发送为 None"""
-
-    member: Optional[Member]
-    """发送命令的群成员, 从控制台发送为 None"""
-
-    args: List[Element]
-    """指令的参数, 以消息元素类型传递"""
-
-    def __init__(self, *args, **kwargs):
-        if "args" in kwargs:
-            kwargs["args"] = MessageChain.build_chain(kwargs["args"])
-        super().__init__(*args, **kwargs)
+"""Mirai 的各种事件"""
+
+from datetime import datetime
+from enum import Enum
+from typing import TYPE_CHECKING, Any, Dict, List, Literal, Optional, Union
+
+from pydantic import Field, root_validator
+
+from graia.broadcast.entities.dispatcher import BaseDispatcher as AbstractDispatcher
+from graia.broadcast.interfaces.dispatcher import DispatcherInterface
+
+from ..connection.util import CallMethod
+from ..dispatcher import (
+    BaseDispatcher,
+    FriendDispatcher,
+    GroupDispatcher,
+    MemberDispatcher,
+    OperatorDispatcher,
+    OperatorMemberDispatcher,
+)
+from ..message.chain import MessageChain
+from ..message.element import Element
+from ..model import Client, Friend, Group, Member, MemberPerm, Stranger
+from ..typing import generic_isinstance, generic_issubclass
+from . import MiraiEvent
+
+
+class BotEvent(MiraiEvent):
+    """指示有关 Bot 本身的事件."""
+
+
+class FriendEvent(MiraiEvent):
+    """指示有关好友的事件"""
+
+
+class GroupEvent(MiraiEvent):
+    """指示有关群组的事件."""
+
+
+class BotOnlineEvent(BotEvent):
+    """Bot 账号登录成功
+
+    Tip:
+        当监听该事件或该类事件时, 请优先考虑使用原始事件类作为类型注解, 以此获得事件类实例, 便于获取更多的信息!
+
+    提供的额外注解支持:
+        - Ariadne (annotation): 发布事件的应用实例
+
+    Note: 提示
+        只有使用 ReverseAdapter 时才有可能接受到此事件
+    """
+
+    type = "BotOnlineEvent"
+
+    qq: int
+    """登录成功的 Bot 的 QQ 号"""
+
+
+class BotOfflineEventActive(BotEvent):
+    """Bot 账号主动离线
+
+    Tip:
+        当监听该事件或该类事件时, 请优先考虑使用原始事件类作为类型注解, 以此获得事件类实例, 便于获取更多的信息!
+
+    提供的额外注解支持:
+        - Ariadne (annotation): 发布事件的应用实例
+    """
+
+    type = "BotOfflineEventActive"
+
+    qq: int
+    """主动离线的 Bot 的 QQ 号"""
+
+
+class BotOfflineEventForce(BotEvent):
+    """Bot 账号被迫离线
+
+    Tip:
+        当监听该事件或该类事件时, 请优先考虑使用原始事件类作为类型注解, 以此获得事件类实例, 便于获取更多的信息!
+
+    提供的额外注解支持:
+        - Ariadne (annotation): 发布事件的应用实例
+    """
+
+    type = "BotOfflineEventForce"
+
+    qq: int
+    """被挤下线的 Bot 的 QQ 号"""
+
+
+class BotOfflineEventDropped(BotEvent):
+    """Bot 账号与服务器的连接被服务器主动断开, 或因网络原因离线
+
+    Tip:
+        当监听该事件或该类事件时, 请优先考虑使用原始事件类作为类型注解, 以此获得事件类实例, 便于获取更多的信息!
+
+    提供的额外注解支持:
+        - Ariadne (annotation): 发布事件的应用实例
+    """
+
+    type = "BotOfflineEventDropped"
+
+    qq: int
+    """被服务器断开或因网络问题而掉线的 Bot 的 QQ 号"""
+
+
+class BotReloginEvent(BotEvent):
+    """Bot 账号正尝试重新登录
+
+    Tip:
+        当监听该事件或该类事件时, 请优先考虑使用原始事件类作为类型注解, 以此获得事件类实例, 便于获取更多的信息!
+
+    提供的额外注解支持:
+        - Ariadne (annotation): 发布事件的应用实例
+    """
+
+    type = "BotReloginEvent"
+
+    qq: int
+    """主动重新登录的 Bot 的 QQ 号"""
+
+
+class FriendInputStatusChangedEvent(FriendEvent):
+    """Bot 账号的某一好友输入状态改变.
+
+    Tip:
+        当监听该事件或该类事件时, 请优先考虑使用原始事件类作为类型注解, 以此获得事件类实例, 便于获取更多的信息!
+
+    提供的额外注解支持:
+        - Ariadne (annotation): 发布事件的应用实例
+    """
+
+    type = "FriendInputStatusChangedEvent"
+
+    friend: Friend
+    """好友信息"""
+
+    inputting: bool
+    """是否正在输入"""
+
+    Dispatcher = FriendDispatcher
+
+
+class FriendNickChangedEvent(FriendEvent):
+    """Bot 账号的某一好友更改了昵称.
+
+    Tip:
+        当监听该事件或该类事件时, 请优先考虑使用原始事件类作为类型注解, 以此获得事件类实例, 便于获取更多的信息!
+
+    提供的额外注解支持:
+        - Ariadne (annotation): 发布事件的应用实例
+        - Friend (annotation): 更改名称的好友
+    """
+
+    type = "FriendNickChangedEvent"
+
+    friend: Friend
+    """好友信息"""
+
+    from_name: str = Field(..., alias="from")
+    """原昵称"""
+
+    to_name: str = Field(..., alias="to")
+    """新昵称"""
+
+    Dispatcher = FriendDispatcher
+
+    @root_validator
+    def _(cls, values: Dict[str, Any]):
+        values["friend"].nickname = values["to_name"]
+        return values
+
+
+class BotGroupPermissionChangeEvent(GroupEvent, BotEvent):
+    """Bot 账号在一特定群组内所具有的权限发生变化
+
+    Tip:
+        当监听该事件或该类事件时, 请优先考虑使用原始事件类作为类型注解, 以此获得事件类实例, 便于获取更多的信息!
+
+    提供的额外注解支持:
+        - Ariadne (annotation): 发布事件的应用实例
+        - Group (annotation): 发生该事件的群组
+    """
+
+    type = "BotGroupPermissionChangeEvent"
+
+    origin: MemberPerm
+    """原始权限"""
+
+    current: MemberPerm
+    """当前权限"""
+
+    group: Group
+    """权限改变所在的群信息"""
+
+    Dispatcher = GroupDispatcher
+
+
+class BotMuteEvent(GroupEvent, BotEvent):
+    """Bot 账号在一特定群组内被管理员/群主禁言
+
+    Tip:
+        当监听该事件或该类事件时, 请优先考虑使用原始事件类作为类型注解, 以此获得事件类实例, 便于获取更多的信息!
+
+    提供的额外注解支持:
+        - Ariadne (annotation): 发布事件的应用实例
+        - Member (annotation): 执行禁言操作的管理员/群主
+        - Group (annotation): 发生该事件的群组
+    """
+
+    type = "BotMuteEvent"
+
+    duration: int = Field(..., alias="durationSeconds")
+    """禁言时长, 单位为秒"""
+
+    operator: Member
+    """执行禁言操作的管理员/群主"""
+
+    Dispatcher = OperatorDispatcher
+
+
+class BotUnmuteEvent(GroupEvent, BotEvent):
+    """Bot 账号在一特定群组内被管理员/群主解除禁言
+
+    Tip:
+        当监听该事件或该类事件时, 请优先考虑使用原始事件类作为类型注解, 以此获得事件类实例, 便于获取更多的信息!
+
+    提供的额外注解支持:
+        - Ariadne (annotation): 发布事件的应用实例
+        - Member (annotation): 执行解除禁言操作的管理员/群主, 若为 None 则为 Bot 账号操作
+        - Group (annotation): 发生该事件的群组
+    """
+
+    type = "BotUnmuteEvent"
+
+    operator: Member
+    """操作的管理员或群主信息"""
+
+    Dispatcher = OperatorDispatcher
+
+
+class BotJoinGroupEvent(GroupEvent, BotEvent):
+    """Bot 账号加入指定群组
+
+    Tip:
+        当监听该事件或该类事件时, 请优先考虑使用原始事件类作为类型注解, 以此获得事件类实例, 便于获取更多的信息!
+
+    提供的额外注解支持:
+        - Ariadne (annotation): 发布事件的应用实例
+        - Group (annotation): 发生该事件的群组
+        - Member (annotation, optional): 邀请者, 可以为 None
+    """
+
+    type = "BotJoinGroupEvent"
+
+    group: Group
+    """Bot 新加入群的信息"""
+
+    inviter: Optional[Member] = Field(..., alias="invitor")
+    """如果被邀请入群则为邀请人的 Member 对象"""
+
+    class Dispatcher(AbstractDispatcher):
+        mixin = [GroupDispatcher]
+
+        @staticmethod
+        async def catch(interface: DispatcherInterface["BotJoinGroupEvent"]):
+            if (inviter := interface.event.inviter) and generic_issubclass(Member, interface.annotation):
+                return inviter
+
+
+class BotLeaveEventActive(GroupEvent, BotEvent):
+    """Bot 账号主动退出了某群组.
+
+    提供的额外注解支持:
+        - Ariadne (annotation): 发布事件的应用实例
+        - Group (annotation): 发生该事件的群组
+    """
+
+    type: str = "BotLeaveEventActive"
+
+    group: Group
+    """Bot 退出的群的信息"""
+
+    Dispatcher = GroupDispatcher
+
+
+class BotLeaveEventKick(GroupEvent, BotEvent):
+    """Bot 账号被某群组的管理员/群主从该群组中删除.
+
+    提供的额外注解支持:
+        - Ariadne (annotation): 发布事件的应用实例
+        - Group (annotation): 发生该事件的群组
+        - Member (annotation): 操作者, 为群主或管理员.
+    """
+
+    type: str = "BotLeaveEventKick"
+
+    group: Group
+    """Bot 被踢出的群的信息"""
+
+    operator: Optional[Member]
+    """操作员, 为群主或管理员"""
+
+    class Dispatcher(BaseDispatcher):
+        mixin = [GroupDispatcher, OperatorDispatcher]
+
+
+class BotLeaveEventDisband(GroupEvent, BotEvent):
+    """Bot 账号因群主解散群而退出某个群组.
+
+    提供的额外注解支持:
+        - Ariadne (annotation): 发布事件的应用实例
+        - Group (annotation): 发生该事件的群组
+        - Member (annotation): 操作者, 一定是群主.
+    """
+
+    type: str = "BotLeaveEventDisband"
+
+    group: Group
+    """Bot 退出的群的信息"""
+
+    operator: Optional[Member]
+    """操作员, 为群主"""
+
+    class Dispatcher(BaseDispatcher):
+        mixin = [GroupDispatcher, OperatorDispatcher]
+
+
+class GroupRecallEvent(GroupEvent):
+    """有群成员在指定群组撤回了一条消息, 注意, 这里的群成员若具有管理员/群主权限, 则他们可以撤回其他普通群员的消息, 且不受发出时间限制.
+
+    Tip:
+        当监听该事件或该类事件时, 请优先考虑使用原始事件类作为类型注解, 以此获得事件类实例, 便于获取更多的信息!
+
+    提供的额外注解支持:
+        - Ariadne (annotation): 发布事件的应用实例
+        - Member (annotation, optional): 执行本操作的群成员, 若为 None 则为 Bot 账号操作
+        - Group (annotation): 发生该事件的群组
+    """
+
+    type = "GroupRecallEvent"
+
+    author_id: int = Field(..., alias="authorId")
+    """原消息发送者的 QQ 号"""
+
+    message_id: int = Field(..., alias="messageId")
+    """原消息的 ID"""
+
+    time: datetime
+    """原消息发送时间"""
+
+    group: Group
+    """消息撤回所在的群"""
+
+    operator: Optional[Member]
+    """撤回消息的群成员, 若为 None 则为 Bot 账号操作"""
+
+    class Dispatcher(BaseDispatcher):
+        mixin = [GroupDispatcher, OperatorDispatcher]
+
+
+class FriendRecallEvent(FriendEvent):
+    """有一位与 Bot 账号为好友关系的用户撤回了一条消息
+
+    Tip:
+        当监听该事件或该类事件时, 请优先考虑使用原始事件类作为类型注解, 以此获得事件类实例, 便于获取更多的信息!
+
+    提供的额外注解支持:
+        - Ariadne (annotation): 发布事件的应用实例
+    """
+
+    type = "FriendRecallEvent"
+
+    author_id: int = Field(..., alias="authorId")
+    """原消息发送者的 QQ 号"""
+
+    message_id: int = Field(..., alias="messageId")
+    """原消息的 ID"""
+
+    time: datetime
+    """原消息发送时间"""
+
+    operator: int
+    """撤回消息者的 QQ 号"""
+
+
+class NudgeEvent(MiraiEvent):
+    """Bot 账号被某个账号在相应上下文区域进行 "戳一戳"(Nudge) 的行为.
+
+    Tip:
+        当监听该事件或该类事件时, 请优先考虑使用原始事件类作为类型注解, 以此获得事件类实例, 便于获取更多的信息!
+
+    提供的额外注解支持:
+        - Ariadne (annotation): 发布事件的应用实例
+    """
+
+    type: str = "NudgeEvent"
+
+    supplicant: int = Field(..., alias="fromId")
+    """动作发出者的 QQ 号"""
+
+    target: int
+    """动作目标的 QQ 号"""
+
+    msg_action: str = Field(..., alias="action")
+    """动作类型"""
+
+    msg_suffix: str = Field(..., alias="suffix")
+    """自定义动作内容"""
+
+    subject: Union[Group, Friend, Stranger, Client, Dict[str, Any]] = Field(...)
+    """事件来源上下文"""
+
+    if not TYPE_CHECKING:
+
+        @property
+        def context_type(self) -> Literal["group", "friend", "stranger", "client"]:
+            """戳一戳的位置"""
+            from traceback import format_exception_only
+            from warnings import warn
+
+            from loguru import logger
+
+            warning = DeprecationWarning(  # FIXME: deprecated
+                "NudgeEvent.context_type is deprecated in Ariadne 0.11 "
+                "and scheduled for removal in Ariadne 0.12, "
+                "use NudgeEvent.subject instead."
+            )
+            warn(warning, stacklevel=2)
+            logger.opt(depth=1).warning("".join(format_exception_only(type(warning), warning)).strip())
+
+            if isinstance(self.subject, Group):
+                return "group"
+            elif isinstance(self.subject, Friend):
+                return "friend"
+            elif isinstance(self.subject, Stranger):
+                return "stranger"
+            elif isinstance(self.subject, Client):
+                return "client"
+            else:
+                return self.subject["kind"]
+
+        @property
+        def origin_subject_info(self) -> Dict[str, Any]:
+            """原始来源"""
+            from traceback import format_exception_only
+            from warnings import warn
+
+            from loguru import logger
+
+            warning = DeprecationWarning(  # FIXME: deprecated
+                "NudgeEvent.origin_subject_info is deprecated in Ariadne 0.11 "
+                "and scheduled for removal in Ariadne 0.12, "
+                "use NudgeEvent.subject instead."
+            )
+            warn(warning, stacklevel=2)
+            logger.opt(depth=1).warning("".join(format_exception_only(type(warning), warning)).strip())
+            return self.subject if isinstance(self.subject, dict) else self.subject.dict()
+
+        @property
+        def friend_id(self) -> Optional[int]:
+            """好友 QQ 号，如果为好友间戳一戳"""
+            from traceback import format_exception_only
+            from warnings import warn
+
+            from loguru import logger
+
+            warning = DeprecationWarning(  # FIXME: deprecated
+                "NudgeEvent.friend_id is deprecated in Ariadne 0.11 "
+                "and scheduled for removal in Ariadne 0.12, "
+                "use NudgeEvent.subject instead."
+            )
+            warn(warning, stacklevel=2)
+            logger.opt(depth=1).warning("".join(format_exception_only(type(warning), warning)).strip())
+            if isinstance(self.subject, Friend):
+                return int(self.subject)
+            elif isinstance(self.subject, dict) and self.subject["kind"] == "Friend":
+                return self.subject["id"]
+
+        @property
+        def group_id(self) -> Optional[int]:
+            """群组 QQ 号，如果为群内戳一戳"""
+            from traceback import format_exception_only
+            from warnings import warn
+
+            from loguru import logger
+
+            warning = DeprecationWarning(  # FIXME: deprecated
+                "NudgeEvent.group_id is deprecated in Ariadne 0.11 "
+                "and scheduled for removal in Ariadne 0.12, "
+                "use NudgeEvent.subject instead."
+            )
+            warn(warning, stacklevel=2)
+            logger.opt(depth=1).warning("".join(format_exception_only(type(warning), warning)).strip())
+            if isinstance(self.subject, Group):
+                return int(self.subject)
+            elif isinstance(self.subject, dict) and self.subject["kind"] == "Group":
+                return self.subject["id"]
+
+    class Dispatcher(AbstractDispatcher):
+        @staticmethod
+        async def catch(interface: DispatcherInterface):
+            from ..app import Ariadne
+
+            event: NudgeEvent = interface.event
+
+            if isinstance(event.subject, dict):
+                app = Ariadne.current()
+                subject = None
+
+                if event.subject["kind"] == "Group":
+                    subject = await app.get_group(event.subject["id"])
+                elif event.subject["kind"] == "Friend":
+                    subject = await app.get_friend(event.subject["id"])
+
+                if subject is not None:
+                    event.subject = subject
+
+                return subject
+
+            elif generic_isinstance(event.subject, interface.annotation):
+                return event.subject
+
+
+class GroupNameChangeEvent(GroupEvent):
+    """有一群组被修改了群名称
+
+    Tip:
+        当监听该事件或该类事件时, 请优先考虑使用原始事件类作为类型注解, 以此获得事件类实例, 便于获取更多的信息!
+
+    提供的额外注解支持:
+        - Ariadne (annotation): 发布事件的应用实例
+        - Group (annotation): 被修改了群名称的群组
+        - Member (annotation): 更改群名称的成员, 权限必定为管理员或是群主
+    """
+
+    type = "GroupNameChangeEvent"
+
+    origin: str
+    """原始设定"""
+
+    current: str
+    """当前设定"""
+
+    group: Group
+    """修改了相关设定的群组"""
+
+    operator: Optional[Member]
+    """作出此操作的管理员/群主, 若为 None 则为 Bot 账号操作"""
+
+    class Dispatcher(BaseDispatcher):
+        mixin = [GroupDispatcher, OperatorDispatcher]
+
+
+class GroupEntranceAnnouncementChangeEvent(GroupEvent):
+    """有一群组被修改了入群公告
+
+    Tip:
+        当监听该事件或该类事件时, 请优先考虑使用原始事件类作为类型注解, 以此获得事件类实例, 便于获取更多的信息!
+
+    提供的额外注解支持:
+        - Ariadne (annotation): 发布事件的应用实例
+        - Group (annotation): 被修改了入群公告的群组
+        - Member (annotation, optional): 作出此操作的管理员/群主, 若为 None 则为 Bot 账号操作
+    """
+
+    type = "GroupEntranceAnnouncementChangeEvent"
+
+    origin: str
+    """原始设定"""
+
+    current: str
+    """当前设定"""
+
+    group: Group
+    """修改了相关设定的群组"""
+
+    operator: Optional[Member]
+    """作出此操作的管理员/群主, 若为 None 则为 Bot 账号操作"""
+
+    class Dispatcher(BaseDispatcher):
+        mixin = [GroupDispatcher, OperatorDispatcher]
+
+
+class GroupMuteAllEvent(GroupEvent):
+    """有一群组开启了全体禁言
+
+    Tip:
+        当监听该事件或该类事件时, 请优先考虑使用原始事件类作为类型注解, 以此获得事件类实例, 便于获取更多的信息!
+
+    提供的额外注解支持:
+        - Ariadne (annotation): 发布事件的应用实例
+        - Group (annotation): 开启了全体禁言的群组
+        - Member (annotation, optional): 作出此操作的管理员/群主, 若为 None 则为 Bot 账号操作
+    """
+
+    type = "GroupMuteAllEvent"
+
+    origin: bool
+    """原始设定"""
+
+    current: bool
+    """当前设定"""
+
+    group: Group
+    """修改了相关设定的群组"""
+
+    operator: Optional[Member]
+    """作出此操作的管理员/群主, 若为 None 则为 Bot 账号操作"""
+
+    class Dispatcher(BaseDispatcher):
+        mixin = [GroupDispatcher, OperatorDispatcher]
+
+
+class GroupAllowAnonymousChatEvent(GroupEvent):
+    """有一群组修改了有关匿名聊天的相关设定
+
+    Tip:
+        当监听该事件或该类事件时, 请优先考虑使用原始事件类作为类型注解, 以此获得事件类实例, 便于获取更多的信息!
+
+    提供的额外注解支持:
+        - Ariadne (annotation): 发布事件的应用实例
+        - Group (annotation): 修改了相关设定的群组
+        - Member (annotation, optional = None): 作出此操作的管理员/群主, 若为 None 则为 Bot 账号操作
+    """
+
+    type = "GroupAllowAnonymousChatEvent"
+
+    origin: bool
+    """原始设定"""
+
+    current: bool
+    """当前设定"""
+
+    group: Group
+    """修改了相关设定的群组"""
+
+    operator: Optional[Member]
+    """作出此操作的管理员/群主, 若为 None 则为 Bot 账号操作"""
+
+    class Dispatcher(BaseDispatcher):
+        mixin = [GroupDispatcher, OperatorDispatcher]
+
+
+class GroupAllowConfessTalkEvent(GroupEvent):
+    """有一群组修改了有关坦白说的相关设定
+
+    Tip:
+        当监听该事件或该类事件时, 请优先考虑使用原始事件类作为类型注解, 以此获得事件类实例, 便于获取更多的信息!
+
+    提供的额外注解支持:
+        - Ariadne (annotation): 发布事件的应用实例
+        - Group (annotation): 修改了相关设定的群组
+        - Member (annotation, optional = None): 作出此操作的管理员/群主, 若为 None 则为 Bot 账号操作
+    """
+
+    type = "GroupAllowConfessTalkEvent"
+
+    origin: bool
+    """原始设定"""
+
+    current: bool
+    """当前设定"""
+
+    group: Group
+    """修改了相关设定的群组"""
+
+    operator: Optional[Member]
+    """作出此操作的管理员/群主, 若为 None 则为 Bot 账号操作"""
+
+    class Dispatcher(BaseDispatcher):
+        mixin = [GroupDispatcher, OperatorDispatcher]
+
+
+class GroupAllowMemberInviteEvent(GroupEvent):
+    """有一群组修改了有关是否允许已有成员邀请其他用户加入群组的相关设定
+
+    Tip:
+        当监听该事件或该类事件时, 请优先考虑使用原始事件类作为类型注解, 以此获得事件类实例, 便于获取更多的信息!
+
+    提供的额外注解支持:
+        - Ariadne (annotation): 发布事件的应用实例
+        - Group (annotation): 修改了相关设定的群组
+        - Member (annotation, optional = None): 作出此操作的管理员/群主, 若为 None 则为 Bot 账号操作
+    """
+
+    type = "GroupAllowMemberInviteEvent"
+
+    origin: bool
+    """原始设定"""
+
+    current: bool
+    """当前设定"""
+
+    group: Group
+    """修改了相关设定的群组"""
+
+    operator: Optional[Member]
+    """作出此操作的管理员/群主, 若为 None 则为 Bot 账号操作"""
+
+    class Dispatcher(BaseDispatcher):
+        mixin = [GroupDispatcher, OperatorDispatcher]
+
+
+class MemberJoinEvent(GroupEvent):
+    """有一新成员加入了一特定群组
+
+    Tip:
+        当监听该事件或该类事件时, 请优先考虑使用原始事件类作为类型注解, 以此获得事件类实例, 便于获取更多的信息!
+
+    提供的额外注解支持:
+        - Ariadne (annotation): 发布事件的应用实例
+        - Group (annotation): 该用户加入的群组
+        - Member (annotation): 关于该用户的成员实例
+    """
+
+    type = "MemberJoinEvent"
+    member: Member
+    """加入的成员"""
+
+    inviter: Optional[Member] = Field(..., alias="invitor")
+    """邀请该成员的成员, 可为 None"""
+
+    class Dispatcher(AbstractDispatcher):
+        mixin = [MemberDispatcher]
+
+        @staticmethod
+        async def catch(interface: DispatcherInterface["MemberJoinEvent"]):
+            if interface.name == "inviter" and generic_issubclass(Member, interface.annotation):
+                return interface.event.inviter
+
+
+class MemberLeaveEventKick(GroupEvent):
+    """有一群组成员被管理员/群主从群组中删除, 当 `operator` 为 `None` 时, 执行者为 Bot 账号.
+
+    Tip:
+        当监听该事件或该类事件时, 请优先考虑使用原始事件类作为类型注解, 以此获得事件类实例, 便于获取更多的信息!
+
+    提供的额外注解支持:
+        Ariadne (annotation): 发布事件的应用实例
+        Group (annotation): 指定的群组
+        Member (annotation):
+          - `"target"` (default, const, str): 被从群组删除的成员
+          - `"operator"` (default, const, str, optional = None): 执行了该操作的管理员/群主, 也可能是 Bot 账号.
+    """
+
+    type = "MemberLeaveEventKick"
+
+    member: Member
+    """被从群组删除的成员"""
+
+    operator: Optional[Member]
+    """执行了该操作的管理员/群主, 也可能是 Bot 账号"""
+
+    Dispatcher = OperatorMemberDispatcher
+
+
+class MemberLeaveEventQuit(GroupEvent):
+    """有一群组成员主动退出群组.
+
+    Tip:
+        当监听该事件或该类事件时, 请优先考虑使用原始事件类作为类型注解, 以此获得事件类实例, 便于获取更多的信息!
+
+    提供的额外注解支持:
+        Ariadne (annotation): 发布事件的应用实例
+        Group (annotation): 发生本事件的群组, 通常的, 在本事件发生后本群组成员数量少于之前
+        Member (annotation): 主动退出群组的成员
+    """
+
+    type = "MemberLeaveEventQuit"
+
+    member: Member
+    """主动退出群组的成员"""
+
+    Dispatcher = MemberDispatcher
+
+
+class MemberCardChangeEvent(GroupEvent):
+    """有一群组成员的群名片被更改, 执行者可能是管理员/群主, 该成员自己, 也可能是 Bot 账号(这时, `operator` 为 `None`).
+
+    Tip:
+        当监听该事件或该类事件时, 请优先考虑使用原始事件类作为类型注解, 以此获得事件类实例, 便于获取更多的信息!
+
+    提供的额外注解支持:
+        Ariadne (annotation): 发布事件的应用实例
+        Group (annotation): 发生该事件的群组
+        Member (annotation):
+          - `"target"` (default, const, str): 被更改群名片的成员
+          - `"operator"` (default, const, Optional[str]): 该操作的执行者, 可能是管理员/群主, 该成员自己,
+          也可能是 Bot 账号(这时, `operator` 为 `None`).
+    """
+
+    type = "MemberCardChangeEvent"
+
+    origin: str
+    """原始群名片"""
+
+    current: str
+    """现在的群名片"""
+
+    member: Member
+    """被更改群名片的成员"""
+
+    operator: Optional[Member]
+    """更改群名片的操作者, 可能是管理员/群主, 该成员自己, 也可能是 Bot 账号(这时, `operator` 为 `None`)."""
+
+    Dispatcher = OperatorMemberDispatcher
+
+
+class MemberSpecialTitleChangeEvent(GroupEvent):
+    """有一群组成员的群头衔被更改, 执行者只可能是群组的群主.
+
+    Tip:
+        当监听该事件或该类事件时, 请优先考虑使用原始事件类作为类型注解, 以此获得事件类实例, 便于获取更多的信息!
+
+    提供的额外注解支持:
+        Ariadne (annotation): 发布事件的应用实例
+        Group (annotation): 发生该事件的群组
+        Member (annotation): 被更改群头衔的群组成员
+    """
+
+    type = "MemberSpecialTitleChangeEvent"
+
+    origin: str
+    """原来的头衔"""
+
+    current: str
+    """现在的头衔"""
+
+    member: Member
+    """被更改头衔的群组成员"""
+
+    Dispatcher = MemberDispatcher
+
+
+class MemberPermissionChangeEvent(GroupEvent):
+    """有一群组成员的权限被更改/调整, 执行者只可能是群组的群主.
+
+    Tip:
+        当监听该事件或该类事件时, 请优先考虑使用原始事件类作为类型注解, 以此获得事件类实例, 便于获取更多的信息!
+
+    提供的额外注解支持:
+        Ariadne (annotation): 发布事件的应用实例
+        Group (annotation): 发生该事件的群组
+        Member (annotation): 被调整权限的群组成员
+    """
+
+    type = "MemberPermissionChangeEvent"
+
+    origin: MemberPerm
+    """原来的权限"""
+
+    current: MemberPerm
+    """现在的权限"""
+
+    member: Member
+    """权限改动的群员的信息"""
+
+    Dispatcher = MemberDispatcher
+
+
+class MemberMuteEvent(GroupEvent):
+    """有一群组成员被管理员/群组禁言, 当 `operator` 为 `None` 时为 Bot 账号操作.
+
+    Tip:
+        当监听该事件或该类事件时, 请优先考虑使用原始事件类作为类型注解, 以此获得事件类实例, 便于获取更多的信息!
+
+    提供的额外注解支持:
+        Ariadne (annotation): 发布事件的应用实例
+        Group (annotation): 发生该事件的群组
+        Member (annotation):
+          - `"target"` (default, const, str): 被禁言的成员
+          - `"operator"` (default, const, str, optional = None): 该操作的执行者, 也可能是 Bot 账号.
+
+          默认返回 `target`.
+    """
+
+    type = "MemberMuteEvent"
+    duration: int = Field(..., alias="durationSeconds")
+    """禁言时长, 单位为秒"""
+
+    member: Member
+    """被禁言的成员"""
+
+    operator: Optional[Member]
+    """该操作的执行者, 也可能是 Bot 账号"""
+
+    Dispatcher = OperatorMemberDispatcher
+
+
+class MemberUnmuteEvent(GroupEvent):
+    """有一群组成员被管理员/群组解除禁言, 当 `operator` 为 `None` 时为 Bot 账号操作.
+
+    Tip:
+        当监听该事件或该类事件时, 请优先考虑使用原始事件类作为类型注解, 以此获得事件类实例, 便于获取更多的信息!
+
+    提供的额外注解支持:
+        Ariadne (annotation): 发布事件的应用实例
+        Group (annotation): 发生该事件的群组
+        Member (annotation):
+          - `"target"` (default, const, str): 被禁言的成员
+          - `"operator"` (default, const, str, optional = None): 该操作的执行者, 可能是管理员或是群主, 也可能是 Bot 账号.
+
+          默认返回 `target`.
+    """
+
+    type = "MemberUnmuteEvent"
+
+    member: Member
+    """被禁言的群员"""
+
+    operator: Optional[Member]
+    """操作执行者, 可能是管理员或是群主, 也可能是 Bot 账号"""
+
+    Dispatcher = OperatorMemberDispatcher
+
+
+class MemberHonorChangeEvent(GroupEvent):
+    """有一群组成员获得/失去了某个荣誉.
+
+    Tip:
+        当监听该事件或该类事件时, 请优先考虑使用原始事件类作为类型注解, 以此获得事件类实例, 便于获取更多的信息!
+
+    提供的额外注解支持:
+        Ariadne (annotation): 发布事件的应用实例
+        Group (annotation): 发生该事件的群组
+        Member (annotation): 获得/失去荣誉的成员
+    """
+
+    type = "MemberHonorChangeEvent"
+
+    member: Member
+    """获得/失去荣誉的成员"""
+
+    action: str
+    """对应的操作, 可能是 `"achieve"` 或 `"lose"`"""
+
+    honor: str
+    """获得/失去的荣誉"""
+
+    Dispatcher = MemberDispatcher
+
+
+class RequestEvent(MiraiEvent):
+    """各种申请事件的基类."""
+
+    type: str
+
+    request_id: int = Field(..., alias="eventId")
+    """事件标识，响应该事件时的标识"""
+
+    supplicant: int = Field(..., alias="fromId")
+    """申请人QQ号"""
+
+    source_group: int = Field(..., alias="groupId")
+
+    nickname: str = Field(..., alias="nick")
+    """申请人的昵称或群名片"""
+
+    message: str
+    """申请消息"""
+
+    async def _operate(self, operation: int, msg: str = "") -> None:
+        """内部接口, 用于内部便捷发送相应操作."""
+        from ..app import Ariadne
+
+        api_route = self.type[0].lower() + self.type[1:]
+        await Ariadne.current().connection.call(
+            f"resp_{api_route}",
+            CallMethod.POST,
+            {
+                "eventId": self.request_id,
+                "fromId": self.supplicant,
+                "groupId": self.source_group,
+                "operate": operation,
+                "message": msg,
+            },
+        )
+
+
+class NewFriendRequestEvent(RequestEvent, FriendEvent):
+    """有一用户向机器人提起好友请求.
+
+    Tip:
+        当监听该事件或该类事件时, 请优先考虑使用原始事件类作为类型注解, 以此获得事件类实例, 便于获取更多的信息!
+
+    提供的额外注解支持:
+        Ariadne (annotation): 发布事件的应用实例
+
+    事件拓展支持:
+        该事件的处理需要你获取原始事件实例.
+
+        1. 同意请求: `await event.accept()`, 具体查看该方法所附带的说明.
+        2. 拒绝请求: `await event.reject()`, 具体查看该方法所附带的说明.
+        3. 拒绝并不再接受来自对方的请求: `await event.rejectAndBlock()`, 具体查看该方法所附带的说明.
+    """
+
+    type = "NewFriendRequestEvent"
+
+    request_id: int = Field(..., alias="eventId")
+    """事件标识，响应该事件时的标识"""
+
+    supplicant: int = Field(..., alias="fromId")
+    """申请人QQ号"""
+
+    nickname: str = Field(..., alias="nick")
+    """申请人的昵称或群名片"""
+
+    message: str
+    """申请消息"""
+
+    source_group: int = Field(..., alias="groupId")
+    """申请人如果通过某个群添加好友, 该项为该群群号, 否则为0"""
+
+    async def accept(self, message: str = "") -> None:
+        """同意对方的加好友请求.
+
+        Args:
+            message (str, optional): 附带给对方的消息. 默认为 "".
+
+        Raises:
+            LookupError: 尝试上下文外处理事件.
+            InvalidSession: 应用实例没准备好!
+
+        Returns:
+            None: 没有返回.
+        """
+        await self._operate(0, message)
+
+    async def reject(self, message: str = "") -> None:
+        """拒绝对方的加好友请求.
+
+        Args:
+            message (str, optional): 附带给对方的消息. 默认为 "".
+
+        Raises:
+            LookupError: 尝试上下文外处理事件.
+            InvalidSession: 应用实例没准备好!
+
+        Returns:
+            None: 没有返回.
+        """
+        await self._operate(1, message)
+
+    async def reject_and_block(self, message: str = "") -> None:
+        """拒绝对方的加好友请求, 并不再接受来自对方的加好友请求.
+
+        Args:
+            message (str, optional): 附带给对方的消息. 默认为 "".
+
+        Raises:
+            LookupError: 尝试上下文外处理事件.
+            InvalidSession: 应用实例没准备好!
+
+        Returns:
+            None: 没有返回.
+        """
+        await self._operate(2, message)
+
+
+class MemberJoinRequestEvent(RequestEvent, GroupEvent):
+    """有一用户向机器人作为管理员/群主的群组申请加入群组.
+
+    Tip:
+        当监听该事件或该类事件时, 请优先考虑使用原始事件类作为类型注解, 以此获得事件类实例, 便于获取更多的信息!
+
+    提供的额外注解支持:
+        Ariadne (annotation): 发布事件的应用实例
+
+    事件拓展支持:
+        该事件的处理需要你获取原始事件实例.
+
+        1. 同意请求: `await event.accept()`, 具体查看该方法所附带的说明.
+        2. 拒绝请求: `await event.reject()`, 具体查看该方法所附带的说明.
+        3. 忽略请求: `await event.ignore()`, 具体查看该方法所附带的说明.
+        4. 拒绝并不再接受来自对方的请求: `await event.rejectAndBlock()`, 具体查看该方法所附带的说明.
+        5. 忽略并不再接受来自对方的请求: `await event.ignoreAndBlock()`, 具体查看该方法所附带的说明.
+    """
+
+    type = "MemberJoinRequestEvent"
+
+    request_id: int = Field(..., alias="eventId")
+    """事件标识，响应该事件时的标识"""
+
+    supplicant: int = Field(..., alias="fromId")
+    """申请人QQ号"""
+
+    nickname: str = Field(..., alias="nick")
+    """申请人的昵称或群名片"""
+
+    message: str
+    """申请消息"""
+
+    source_group: int = Field(..., alias="groupId")
+    """申请人申请入群的群号"""
+
+    group_name: str = Field(..., alias="groupName")
+    """申请人申请入群的群名称"""
+
+    inviter_id: Optional[int] = Field(None, alias="invitorId")
+    """邀请该申请人的成员QQ号, 可为 None"""
+
+    async def accept(self, message: str = "") -> None:
+        """同意对方加入群组.
+
+        Args:
+            message (str, optional): 附带给对方的消息. 默认为 "".
+
+        Raises:
+            LookupError: 尝试上下文外处理事件.
+            InvalidSession: 应用实例没准备好!
+
+        Returns:
+            None: 没有返回.
+        """
+        await self._operate(0, message)
+
+    async def reject(self, message: str = "") -> None:
+        """拒绝对方加入群组.
+
+        Args:
+            message (str, optional): 附带给对方的消息. 默认为 "".
+
+        Raises:
+            LookupError: 尝试上下文外处理事件.
+            InvalidSession: 应用实例没准备好!
+
+        Returns:
+            None: 没有返回.
+        """
+        await self._operate(1, message)
+
+    async def ignore(self, message: str = "") -> None:
+        """忽略对方加入群组的请求.
+
+        Args:
+            message (str, optional): 附带给对方的消息. 默认为 "".
+
+        Raises:
+            LookupError: 尝试上下文外处理事件.
+            InvalidSession: 应用实例没准备好!
+
+        Returns:
+            None: 没有返回.
+        """
+        await self._operate(2, message)
+
+    async def reject_and_block(self, message: str = "") -> None:
+        """拒绝对方加入群组的请求, 并不再接受来自对方加入群组的请求.
+
+        Args:
+            message (str, optional): 附带给对方的消息. 默认为 "".
+
+        Raises:
+            LookupError: 尝试上下文外处理事件.
+            InvalidSession: 应用实例没准备好!
+
+        Returns:
+            None: 没有返回.
+        """
+        await self._operate(3, message)
+
+    async def ignore_and_block(self, message: str = "") -> None:
+        """忽略对方加入群组的请求, 并不再接受来自对方加入群组的请求.
+
+        Args:
+            message (str, optional): 附带给对方的消息. 默认为 "".
+
+        Raises:
+            LookupError: 尝试上下文外处理事件.
+            InvalidSession: 应用实例没准备好!
+
+        Returns:
+            None: 没有返回.
+        """
+        await self._operate(4, message)
+
+
+class BotInvitedJoinGroupRequestEvent(RequestEvent, BotEvent, GroupEvent):
+    """Bot 账号接受到来自某个账号的邀请加入某个群组的请求.
+
+    Tip:
+        当监听该事件或该类事件时, 请优先考虑使用原始事件类作为类型注解, 以此获得事件类实例, 便于获取更多的信息!
+
+    提供的额外注解支持:
+        Ariadne (annotation): 发布事件的应用实例
+
+    事件拓展支持:
+        该事件的处理需要你获取原始事件实例.
+
+        1. 同意请求: `await event.accept()`, 具体查看该方法所附带的说明.
+        2. 拒绝请求: `await event.reject()`, 具体查看该方法所附带的说明.
+    """
+
+    type = "BotInvitedJoinGroupRequestEvent"
+
+    request_id: int = Field(..., alias="eventId")
+    """事件标识，响应该事件时的标识"""
+
+    supplicant: int = Field(..., alias="fromId")
+    """邀请人 (好友) 的QQ号"""
+
+    nickname: str = Field(..., alias="nick")
+    """申请人的昵称或群名片"""
+
+    message: str
+    """申请消息"""
+
+    source_group: int = Field(..., alias="groupId")
+    """被邀请进入群的群号"""
+
+    group_name: str = Field(..., alias="groupName")
+    """被邀请进入群的群名称"""
+
+    async def accept(self, message: str = "") -> None:
+        """接受邀请并加入群组/发起对指定群组的加入申请.
+
+        Args:
+            message (str, optional): 附带给对方的消息. 默认为 "".
+
+        Raises:
+            LookupError: 尝试上下文外处理事件.
+            InvalidSession: 应用实例没准备好!
+
+        Returns:
+            None: 没有返回.
+        """
+        await self._operate(0, message)
+
+    async def reject(self, message: str = "") -> None:
+        """拒绝对方加入指定群组的邀请.
+
+        Args:
+            message (str, optional): 附带给对方的消息. 默认为 "".
+
+        Raises:
+            LookupError: 尝试上下文外处理事件.
+            InvalidSession: 应用实例没准备好!
+
+        Returns:
+            None: 没有返回.
+        """
+        await self._operate(1, message)
+
+
+class ClientKind(int, Enum):
+    """详细设备类型。"""
+
+    ANDROID_PAD = 68104
+    AOL_CHAOJIHUIYUAN = 73730
+    AOL_HUIYUAN = 73474
+    AOL_SQQ = 69378
+    CAR = 65806
+    HRTX_IPHONE = 66566
+    HRTX_PC = 66561
+    MC_3G = 65795
+    MISRO_MSG = 69634
+    MOBILE_ANDROID = 65799
+    MOBILE_ANDROID_NEW = 72450
+    MOBILE_HD = 65805
+    MOBILE_HD_NEW = 71426
+    MOBILE_IPAD = 68361
+    MOBILE_IPAD_NEW = 72194
+    MOBILE_IPHONE = 67586
+    MOBILE_OTHER = 65794
+    MOBILE_PC_QQ = 65793
+    MOBILE_PC_TIM = 77313
+    MOBILE_WINPHONE_NEW = 72706
+    QQ_FORELDER = 70922
+    QQ_SERVICE = 71170
+    TV_QQ = 69130
+    WIN8 = 69899
+    WINPHONE = 65804
+
+
+class OtherClientOnlineEvent(MiraiEvent):
+    """Bot 账号在其他客户端上线.
+
+    Tip:
+        当监听该事件或该类事件时, 请优先考虑使用原始事件类作为类型注解, 以此获得事件类实例, 便于获取更多的信息!
+
+    提供的额外注解支持:
+        Ariadne (annotation): 发布事件的应用实例
+    """
+
+    type = "OtherClientOnlineEvent"
+
+    client: Client
+    """上线的客户端"""
+
+    kind: Optional[ClientKind]
+    """客户端类型"""
+
+
+class OtherClientOfflineEvent(MiraiEvent):
+    """Bot 账号在其他客户端下线.
+
+    Tip:
+        当监听该事件或该类事件时, 请优先考虑使用原始事件类作为类型注解, 以此获得事件类实例, 便于获取更多的信息!
+
+    提供的额外注解支持:
+        Ariadne (annotation): 发布事件的应用实例
+    """
+
+    type = "OtherClientOfflineEvent"
+
+    client: Client
+    """下线的客户端"""
+
+
+class CommandExecutedEvent(MiraiEvent):
+    """有一条命令被执行
+
+    Tip:
+        当监听该事件或该类事件时, 请优先考虑使用原始事件类作为类型注解, 以此获得事件类实例, 便于获取更多的信息!
+
+    提供的额外注解支持:
+        Ariadne (annotation): 发布事件的应用实例
+    """
+
+    type = "CommandExecutedEvent"
+
+    name: str
+    """命令名称"""
+
+    friend: Optional[Friend]
+    """发送命令的好友, 从控制台发送为 None"""
+
+    member: Optional[Member]
+    """发送命令的群成员, 从控制台发送为 None"""
+
+    args: List[Element]
+    """指令的参数, 以消息元素类型传递"""
+
+    def __init__(self, *args, **kwargs):
+        if "args" in kwargs:
+            kwargs["args"] = MessageChain.build_chain(kwargs["args"])
+        super().__init__(*args, **kwargs)