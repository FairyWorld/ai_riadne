"""Ariadne 实例"""

import asyncio
import base64
import io
import os
import signal
import sys
import traceback
from contextlib import ExitStack
from datetime import datetime
from typing import (
    TYPE_CHECKING,
    Any,
    AsyncGenerator,
    ClassVar,
    Dict,
    Iterable,
    List,
    Literal,
    Optional,
    Type,
    Union,
    cast,
    overload,
)

from graia.amnesia.builtins.memcache import Memcache, MemcacheService
from graia.amnesia.transport.common.storage import CacheStorage
from graia.broadcast import Broadcast
from graia.broadcast.interfaces.dispatcher import DispatcherInterface
from launart import Launart
from loguru import logger

<<<<<<< HEAD
=======
from graia.ariadne.exception import AriadneConfigurationError, UnknownTarget

>>>>>>> d0c1f580
from .connection import ConnectionInterface
from .connection._info import U_Info
from .connection.util import CallMethod, UploadMethod, build_event
from .context import enter_context, enter_message_send_context
from .event import MiraiEvent
from .event.message import (
    ActiveFriendMessage,
    ActiveGroupMessage,
    ActiveMessage,
    ActiveTempMessage,
    FriendMessage,
    GroupMessage,
    MessageEvent,
    TempMessage,
)
from .event.mirai import FriendEvent, GroupEvent
from .exception import AriadneConfigurationError
from .message.chain import MessageChain, MessageContainer
from .message.element import Source
from .model import (
    Announcement,
    FileInfo,
    Friend,
    Group,
    GroupConfig,
    LogConfig,
    Member,
    MemberInfo,
    Profile,
    Stranger,
)
from .model.relationship import Client
from .model.util import AriadneOptions
from .service import ElizabethService
from .typing import (
    SendMessageActionProtocol,
    SendMessageDict,
    SendMessageException,
    Sentinel,
    T,
    classmethod,
)
from .util import (
    RichLogInstallOptions,
    ariadne_api,
    camel_to_snake,
    loguru_exc_callback,
    loguru_exc_callback_async,
)

if TYPE_CHECKING:
    from .message.element import Image, Voice


class Ariadne:
    """Ariadne, 一个优雅且协议完备的 Python QQ Bot 框架."""

    options: ClassVar[AriadneOptions] = {}
    service: ClassVar[ElizabethService]
    launch_manager: ClassVar[Launart]
    instances: ClassVar[Dict[int, "Ariadne"]] = {}

    account: int
    connection: ConnectionInterface
    default_send_action: SendMessageActionProtocol
    log_config: LogConfig

    @classmethod
    @property
    def broadcast(cls) -> Broadcast:
        """获取 Ariadne 的事件系统.

        Returns:
            Broadcast: 事件系统
        """
        return cls.service.broadcast

    @classmethod
    @property
    def default_account(cls) -> int:
        """获取默认账号.

        Returns:
            int: 默认账号
        """
        if "default_account" in Ariadne.options:
            return Ariadne.options["default_account"]
        raise ValueError("No default account configured")

    @classmethod
    def _ensure_config(cls):
        if not hasattr(cls, "service"):
            cls.service = ElizabethService()
        if not hasattr(cls, "launch_manager"):
            cls.launch_manager = Launart()
        if "install_log" not in cls.options:
            sys.excepthook = loguru_exc_callback
            traceback.print_exception = loguru_exc_callback
        cls.service.loop.set_exception_handler(loguru_exc_callback_async)
        cls.options["installed_log"] = True

    @classmethod
    def config(
        cls,
        *,
        launch_manager: Optional[Launart] = None,
        default_account: Optional[int] = None,
        install_log: Union[bool, RichLogInstallOptions] = False,
        inject_bypass_listener: bool = False,
    ) -> None:
        """配置 Ariadne 全局参数, 未提供的值会自动生成合理的默认值

        注：请在实例化 Ariadne 前配置完成

        Args:
            launch_manager (Optional[LaunchManager], optional): 启动管理器
            default_account (Optional[int], optional): 默认账号
            install_log (Union[bool, RichLogInstallOptions], optional): 是否安装 rich 日志, 默认为 False
            inject_bypass_listener (bool, optional): 是否注入透传 Broadcast, 默认为 False
        """

        if launch_manager:
            if getattr(cls, "launch_manager", launch_manager) is not launch_manager:
                raise AriadneConfigurationError("Inconsistent launch manager")
            cls.launch_manager = launch_manager

        if default_account:
            if "default_account" not in cls.options:
                cls.options["default_account"] = default_account
            elif cls.options["default_account"] != default_account:
                raise AriadneConfigurationError("Inconsistent default account")

        if install_log and "installed_log" not in cls.options:
            import richuru

            option = (
                install_log if isinstance(install_log, RichLogInstallOptions) else RichLogInstallOptions()
            )

            richuru.install(**option._asdict())
            traceback.print_exception = option.exc_hook
            cls.options["installed_log"] = True

        if inject_bypass_listener and "inject_bypass_listener" not in cls.options:
            import creart

            from .util import inject_bypass_listener as inject

            inject(creart.it(Broadcast))

    def __init__(
        self,
        connection: Iterable[U_Info] = (),
        log_config: Optional[LogConfig] = None,
    ) -> None:
        """针对单个账号初始化 Ariadne 实例.

        若需全局配置, 请使用 `Ariadne.config()`

        Args:
            connection (Iterable[U_Info]): 连接信息, 通过 `graia.ariadne.connection.config` 生成
            log_config (Optional[LogConfig], optional): 日志配置

        Returns:
            None: 无返回值
        """
        self._ensure_config()
        from .util.send import Strict

        self.default_send_action = Strict
        conns, account = Ariadne.service.add_infos(connection)
        for conn in conns:
            Ariadne.launch_manager.add_launchable(conn)
        if account in Ariadne.instances:
            raise AriadneConfigurationError("You can't configure an account twice!")
        Ariadne.instances[account] = self
        self.account: int = account
        if account not in Ariadne.service.connections:
            raise AriadneConfigurationError(f"{account} is not configured")
        self.connection: ConnectionInterface = Ariadne.service.get_interface(ConnectionInterface).bind(
            account
        )
        self.log_config: LogConfig = log_config or LogConfig()
        self.connection.add_callback(self.log_config.event_hook(self))
        self.connection.add_callback(self._event_hook)

    async def _event_hook(self, event: MiraiEvent):
        with ExitStack() as stack:
            stack.enter_context(enter_context(self, event))
            sys.audit("AriadnePostRemoteEvent", event)
            cache_set = self.launch_manager.get_interface(Memcache).set

            if isinstance(event, (MessageEvent, ActiveMessage)):
                await cache_set(f"account.{self.account}.message.{int(event)}", event)
                if event.message_chain.only(Source):
                    event.message_chain.append("<! 不支持的消息类型 !>")

            if isinstance(event, FriendEvent):
                stack.enter_context(enter_message_send_context(UploadMethod.Friend))

                friend: Optional[Friend] = getattr(event, "sender", None) or getattr(event, "friend", None)
                if friend:
                    await cache_set(f"account.{self.account}.friend.{int(friend)}", friend)

            elif isinstance(event, GroupEvent):
                stack.enter_context(enter_message_send_context(UploadMethod.Group))
                group: Optional[Group] = None

                member: Optional[Member] = getattr(event, "sender", None) or getattr(event, "member", None)
                if member:
                    group = member.group
                    await asyncio.gather(
                        cache_set(f"account.{self.account}.group.{int(group)}", group),
                        cache_set(f"account.{self.account}.group.{int(group)}.member.{int(member)}", member),
                    )

                member: Optional[Member] = getattr(event, "operator", None) or getattr(event, "inviter", None)
                if member:
                    if not group:
                        group = member.group
                        await cache_set(f"account.{self.account}.group.{int(group)}", group)
                    await cache_set(f"account.{self.account}.group.{int(group)}.member.{int(member)}", member)

                if not group and (group := getattr(event, "group", None)):
                    await cache_set(f"account.{self.account}.group.{int(group)}", group)

            self.service.broadcast.postEvent(event)

    @classmethod
    def _patch_launch_manager(cls) -> None:
        if "http.universal_client" not in cls.launch_manager.launchables:
            from graia.amnesia.builtins.aiohttp import AiohttpClientService

            cls.launch_manager.add_service(AiohttpClientService())

        if (
            "http.universal_server" in cls.service.required
            and "http.universal_server" not in cls.launch_manager.launchables
        ):
            from graia.amnesia.builtins.aiohttp import AiohttpServerService

            cls.launch_manager.add_service(AiohttpServerService())

        if "elizabeth.service" not in cls.launch_manager.launchables:
            cls.launch_manager.add_service(cls.service)

        if "default_account" not in cls.options and len(cls.service.connections) == 1:
            cls.options["default_account"] = next(iter(cls.service.connections))

        if CacheStorage not in cls.launch_manager._service_bind:
            cls.launch_manager.add_service(MemcacheService())

    @classmethod
    def launch_blocking(cls, stop_signals: Iterable[signal.Signals] = (signal.SIGINT,)):
        """以阻塞方式启动 Ariadne

        Args:
            stop_signal (Iterable[signal.Signals], optional): 要监听的停止信号，默认为 `(signal.SIGINT,)`
        """
        cls._patch_launch_manager()
        try:
            cls.launch_manager.launch_blocking(loop=cls.service.loop, stop_signal=stop_signals)
        except asyncio.CancelledError:
            logger.info("Launch manager exited.", style="red")

    @classmethod
    def stop(cls):
        """计划停止 Ariadne"""
        mgr = cls.launch_manager
        mgr.status.exiting = True
        if mgr.task_group is not None:
            mgr.task_group.stop = True
            task = mgr.task_group.blocking_task
            if task and not task.done():
                task.cancel()

    @classmethod
    def create(cls, typ: Type[T], reuse: bool = True) -> T:
        """利用 Ariadne 已有的信息协助创建实例.

        Args:
            cls (Type[T]): 需要创建的类.
            reuse (bool, optional): 是否允许复用, 默认为 True.

        Returns:
            T: 创建的类.
        """
        import creart

        return creart.it(typ, cache=reuse)

    @classmethod
    def current(cls, account: Optional[int] = None) -> "Ariadne":
        """获取 Ariadne 的当前实例.

        Returns:
            Ariadne: 当前实例.
        """
        if account:
            assert account in Ariadne.service.connections, f"{account} is not configured"
            return Ariadne.instances[account]
        from .context import ariadne_ctx

        if ariadne_ctx.get(None):
            return ariadne_ctx.get()
        if "default_account" not in cls.options:
            raise ValueError("Ambiguous account reference, set Ariadne.default_account")
        return Ariadne.instances[cls.options["default_account"]]

    @ariadne_api
    async def get_version(self, *, cache: bool = False) -> str:
        """获取后端 Mirai HTTP API 版本.

        Args:
            cache (bool, optional): 是否缓存结果, 默认为 False.

        Returns:
            str: 版本信息.
        """
        interface = self.launch_manager.get_interface(Memcache)
        if cache and (version := await interface.get(f"account.{self.account}.version")):
            return version
        version = (await self.connection.call("about", CallMethod.GET, {}, in_session=False))["version"]
        await interface.set(f"account.{self.account}.version", version)
        return version

    @ariadne_api
    async def get_bot_list(self) -> List[int]:
        """获取所有当前登录账号. 需要 Mirai API HTTP 2.6.0+.

        Returns:
            List[int]: 机器人列表.
        """
        return await self.connection.call("botList", CallMethod.GET, {}, in_session=False)

    async def get_file_iterator(
        self,
        target: Union[Group, int],
        id: str = "",
        offset: int = 0,
        size: int = 1,
        with_download_info: bool = False,
    ) -> AsyncGenerator[FileInfo, None]:
        """
        以生成器形式列出指定文件夹下的所有文件.

        Args:
            target (Union[Group, int]): 要列出文件的根位置, \
            为群组或群号 (当前仅支持群组)
            id (str): 文件夹ID, 空串为根目录
            offset (int): 起始分页偏移
            size (int): 单次分页大小
            with_download_info (bool): 是否携带下载信息, 无必要不要携带

        Returns:
            AsyncGenerator[FileInfo, None]: 文件信息生成器.
        """
        target = int(target)
        current_offset = offset
        cache: List[FileInfo] = []
        while True:
            for file_info in cache:
                yield file_info
            cache = await self.get_file_list(target, id, current_offset, size, with_download_info)
            current_offset += len(cache)
            if not cache:
                return

    @ariadne_api
    async def get_file_list(
        self,
        target: Union[Group, int],
        id: str = "",
        offset: Optional[int] = 0,
        size: Optional[int] = 1,
        with_download_info: bool = False,
    ) -> List[FileInfo]:
        """
        列出指定文件夹下的所有文件.

        Args:
            target (Union[Group, int]): 要列出文件的根位置, \
            为群组或群号 (当前仅支持群组)
            id (str): 文件夹ID, 空串为根目录
            offset (int): 分页偏移
            size (int): 分页大小
            with_download_info (bool): 是否携带下载信息, 无必要不要携带

        Returns:
            List[FileInfo]: 返回的文件信息列表.
        """
        target = int(target)

        result = await self.connection.call(
            "file_list",
            CallMethod.GET,
            {
                "id": id,
                "target": target,
                "withDownloadInfo": str(with_download_info),  # yarl don't accept boolean
                "offset": offset,
                "size": size,
            },
        )
        return [FileInfo.parse_obj(i) for i in result]

    @ariadne_api
    async def get_file_info(
        self,
        target: Union[Friend, Group, int],
        id: str = "",
        with_download_info: bool = False,
    ) -> FileInfo:
        """
        获取指定文件的信息.

        Args:
            target (Union[Friend, Group, int]): 要列出文件的根位置, \
            为群组或好友或QQ号 (当前仅支持群组)
            id (str): 文件ID, 空串为根目录
            with_download_info (bool): 是否携带下载信息, 无必要不要携带

        Returns:
            FileInfo: 返回的文件信息.
        """
        if isinstance(target, Friend):
            raise NotImplementedError("Not implemented for friend")

        target = target.id if isinstance(target, Friend) else target
        target = target.id if isinstance(target, Group) else target

        result = await self.connection.call(
            "file_info",
            CallMethod.GET,
            {
                "id": id,
                "target": target,
                "withDownloadInfo": str(with_download_info),  # yarl don't accept boolean
            },
        )

        return FileInfo.parse_obj(result)

    @ariadne_api
    async def make_directory(
        self,
        target: Union[Friend, Group, int],
        name: str,
        id: str = "",
    ) -> FileInfo:
        """
        在指定位置创建新文件夹.

        Args:
            target (Union[Friend, Group, int]): 要列出文件的根位置, \
            为群组或好友或QQ号 (当前仅支持群组)
            name (str): 要创建的文件夹名称.
            id (str): 上级文件夹ID, 空串为根目录

        Returns:
            FileInfo: 新创建文件夹的信息.
        """
        if isinstance(target, Friend):
            raise NotImplementedError("Not implemented for friend")

        target = target.id if isinstance(target, Friend) else target
        target = target.id if isinstance(target, Group) else target

        result = await self.connection.call(
            "file_mkdir",
            CallMethod.POST,
            {
                "id": id,
                "name": name,
                "target": target,
            },
        )

        return FileInfo.parse_obj(result)

    @ariadne_api
    async def delete_file(
        self,
        target: Union[Friend, Group, int],
        id: str = "",
    ) -> None:
        """
        删除指定文件.

        Args:
            target (Union[Friend, Group, int]): 要列出文件的根位置, \
            为群组或好友或QQ号 (当前仅支持群组)
            id (str): 文件ID

        Returns:
            None: 没有返回.
        """
        if isinstance(target, Friend):
            raise NotImplementedError("Not implemented for friend")

        target = target.id if isinstance(target, Friend) else target
        target = target.id if isinstance(target, Group) else target

        await self.connection.call(
            "file_delete",
            CallMethod.POST,
            {
                "id": id,
                "target": target,
            },
        )

    @ariadne_api
    async def move_file(
        self,
        target: Union[Friend, Group, int],
        id: str = "",
        dest_id: str = "",
    ) -> None:
        """
        移动指定文件.

        Args:
            target (Union[Friend, Group, int]): 要列出文件的根位置, \
            为群组或好友或QQ号 (当前仅支持群组)
            id (str): 源文件ID
            dest_id (str): 目标文件夹ID

        Returns:
            None: 没有返回.
        """
        if isinstance(target, Friend):
            raise NotImplementedError("Not implemented for friend")

        target = target.id if isinstance(target, Friend) else target
        target = target.id if isinstance(target, Group) else target

        await self.connection.call(
            "file_move",
            CallMethod.POST,
            {
                "id": id,
                "target": target,
                "moveTo": dest_id,
            },
        )

    @ariadne_api
    async def rename_file(
        self,
        target: Union[Friend, Group, int],
        id: str = "",
        dest_name: str = "",
    ) -> None:
        """
        重命名指定文件.

        Args:
            target (Union[Friend, Group, int]): 要列出文件的根位置, \
            为群组或好友或QQ号 (当前仅支持群组)
            id (str): 源文件ID
            dest_name (str): 目标文件新名称.

        Returns:
            None: 没有返回.
        """
        if isinstance(target, Friend):
            raise NotImplementedError("Not implemented for friend")

        target = target.id if isinstance(target, Friend) else target
        target = target.id if isinstance(target, Group) else target

        await self.connection.call(
            "file_rename",
            CallMethod.POST,
            {
                "id": id,
                "target": target,
                "renameTo": dest_name,
            },
        )

    @ariadne_api
    async def upload_file(
        self,
        data: Union[bytes, io.IOBase, os.PathLike],
        method: Union[str, UploadMethod, None] = None,
        target: Union[Friend, Group, int] = -1,
        path: str = "",
        name: str = "",
    ) -> "FileInfo":
        """
        上传文件到指定目标, 需要提供: 文件的原始数据(bytes), 文件的上传类型, \
        上传目标, (可选)上传目录ID.

        Args:
            data (Union[bytes, io.IOBase, os.PathLike]): 文件的原始数据
            method (str | UploadMethod, optional): 文件的上传类型
            target (Union[Friend, Group, int]): 文件上传目标, 即群组
            path (str): 目标路径, 默认为根路径.
            name (str): 文件名, 可选, 若 path 存在斜杠可从 path 推断.

        Returns:
            FileInfo: 文件信息
        """
        method = str(method or UploadMethod[target.__class__.__name__]).lower()

        if method != "group":
            raise NotImplementedError(f"Not implemented for {method}")

        target = target.id if isinstance(target, (Friend, Group)) else target

        if "/" in path and not name:
            path, name = path.rsplit("/", 1)

        if isinstance(data, os.PathLike):
            data = open(data, "rb")

        result = await self.connection.call(
            "file_upload",
            CallMethod.MULTIPART,
            {
                "type": method,
                "target": str(target),
                "path": path,
                "file": {"value": data, **({"filename": name} if name else {})},
            },
        )

        return FileInfo.parse_obj(result)

    @ariadne_api
    async def upload_image(
        self, data: Union[bytes, io.IOBase, os.PathLike], method: Union[None, str, UploadMethod] = None
    ) -> "Image":
        """上传一张图片到远端服务器, 需要提供: 图片的原始数据(bytes), 图片的上传类型.

        Args:
            data (Union[bytes, io.IOBase, os.PathLike]): 图片的原始数据
            method (str | UploadMethod, optional): 图片的上传类型, 可从上下文推断
        Returns:
            Image: 生成的图片消息元素
        """
        from .context import upload_method_ctx
        from .message.element import Image

        method = str(method or upload_method_ctx.get()).lower()

        if isinstance(data, os.PathLike):
            data = open(data, "rb")

        result = await self.connection.call(
            "uploadImage",
            CallMethod.MULTIPART,
            {
                "type": method,
                "img": data,
            },
        )

        return Image.parse_obj(result)

    @ariadne_api
    async def upload_voice(
        self, data: Union[bytes, io.IOBase, os.PathLike], method: Union[None, str, UploadMethod] = None
    ) -> "Voice":
        """上传语音到远端服务器, 需要提供: 语音的原始数据(bytes), 语音的上传类型.

        Args:
            data (Union[bytes, io.IOBase, os.PathLike]): 语音的原始数据
            method (str | UploadMethod, optional): 语音的上传类型, 可从上下文推断
        Returns:
            Voice: 生成的语音消息元素
        """
        from .context import upload_method_ctx
        from .message.element import Voice

        method = str(method or upload_method_ctx.get()).lower()

        if isinstance(data, os.PathLike):
            data = open(data, "rb")

        result = await self.connection.call(
            "uploadVoice",
            CallMethod.MULTIPART,
            {
                "type": method,
                "voice": data,
            },
        )

        return Voice.parse_obj(result)

    async def get_announcement_iterator(
        self,
        target: Union[Group, int],
        offset: int = 0,
        size: int = 10,
    ) -> AsyncGenerator[Announcement, None]:
        """
        获取群公告列表.

        Args:
            target (Union[Group, int]): 指定的群组.
            offset (Optional[int], optional): 起始偏移量. 默认为 0.
            size (Optional[int], optional): 列表大小. 默认为 10.

        Returns:
            AsyncGenerator[Announcement, None]: 列出群组下所有的公告.
        """
        target = int(target)
        current_offset = offset
        cache: List[Announcement] = []
        while True:
            for announcement in cache:
                yield announcement
            cache = await self.get_announcement_list(target, current_offset, size)
            current_offset += len(cache)
            if not cache:
                return

    @ariadne_api
    async def get_announcement_list(
        self,
        target: Union[Group, int],
        offset: Optional[int] = 0,
        size: Optional[int] = 10,
    ) -> List[Announcement]:
        """
        列出群组下所有的公告.

        Args:
            target (Union[Group, int]): 指定的群组.
            offset (Optional[int], optional): 起始偏移量. 默认为 0.
            size (Optional[int], optional): 列表大小. 默认为 10.

        Returns:
            List[Announcement]: 列出群组下所有的公告.
        """
        result = await self.connection.call(
            "anno_list",
            CallMethod.GET,
            {
                "target": int(target),
                "offset": offset,
                "size": size,
            },
        )

        return [Announcement.parse_obj(announcement) for announcement in result]

    @ariadne_api
    async def publish_announcement(
        self,
        target: Union[Group, int],
        content: str,
        *,
        send_to_new_member: bool = False,
        pinned: bool = False,
        show_edit_card: bool = False,
        show_popup: bool = False,
        require_confirmation: bool = False,
        image: Optional[Union[str, bytes, os.PathLike, io.IOBase]] = None,
    ) -> Announcement:
        """
        发布一个公告.

        Args:
            target (Union[Group, int]): 指定的群组.
            content (str): 公告内容.
            send_to_new_member (bool, optional): 是否公开. 默认为 False.
            pinned (bool, optional): 是否置顶. 默认为 False.
            show_edit_card (bool, optional): 是否自动删除. 默认为 False.
            show_popup (bool, optional): 是否在阅读后自动删除. 默认为 False.
            require_confirmation (bool, optional): 是否需要确认. 默认为 False.
            image (Union[str, bytes, os.PathLike, io.IOBase, Image], optional): 图片. 默认为 None. \
            为 str 时代表 url, 为 bytes / os.PathLike / io.IOBase 代表原始数据

        Raises:
            TypeError: 提供了错误的参数, 阅读有关文档得到问题原因

        Returns:
            None: 没有返回.
        """
        data: Dict[str, Any] = {
            "target": int(target),
            "content": content,
            "sendToNewMember": send_to_new_member,
            "pinned": pinned,
            "showEditCard": show_edit_card,
            "showPopup": show_popup,
            "requireConfirmation": require_confirmation,
        }

        if image:
            if isinstance(image, bytes):
                data["imageBase64"] = base64.b64encode(image).decode("ascii")
            elif isinstance(image, os.PathLike):
                data["imageBase64"] = base64.b64encode(open(image, "rb").read()).decode("ascii")
            elif isinstance(image, io.IOBase):
                data["imageBase64"] = base64.b64encode(image.read()).decode("ascii")
            elif isinstance(image, str):
                data["imageUrl"] = image

        result = await self.connection.call(
            "anno_publish",
            CallMethod.POST,
            data,
        )
        return Announcement.parse_obj(result)

    @ariadne_api
    async def delete_announcement(self, target: Union[Group, int], anno: Union[Announcement, int]) -> None:
        """
        删除一条公告.

        Args:
            target (Union[Group, int]): 指定的群组.
            anno (Union[Announcement, int]): 指定的公告.

        Raises:
            TypeError: 提供了错误的参数, 阅读有关文档得到问题原因
        """
        await self.connection.call(
            "anno_delete",
            CallMethod.POST,
            {
                "target": int(target),
                "anno": anno.fid if isinstance(anno, Announcement) else anno,
            },
        )

    @ariadne_api
    async def delete_friend(self, target: Union[Friend, int]) -> None:
        """
        删除指定好友.

        Args:
            target (Union[Friend, int]): 好友对象或QQ号.

        Returns:
            None: 没有返回.
        """
        friend_id = target.id if isinstance(target, Friend) else target

        await self.connection.call(
            "deleteFriend",
            CallMethod.POST,
            {
                "target": friend_id,
            },
        )

    @ariadne_api
    async def mute_member(self, group: Union[Group, int], member: Union[Member, int], time: int) -> None:
        """
        在指定群组禁言指定群成员; 需要具有相应权限(管理员/群主); `time` 不得大于 `30*24*60*60=2592000` 或小于 `0`, 否则会自动修正; \
        当 `time` 小于等于 `0` 时, 不会触发禁言操作; 禁言对象极有可能触发 `PermissionError`, 在这之前请对其进行判断!

        Args:
            group (Union[Group, int]): 指定的群组
            member (Union[Member, int]): 指定的群成员(只能是普通群员或者是管理员, 后者则要求群主权限)
            time (int): 禁言事件, 单位秒, 修正规则: `0 < time <= 2592000`

        Raises:
            PermissionError: 没有相应操作权限.

        Returns:
            None: 没有返回.
        """
        time = max(0, min(time, 2592000))  # Fix time parameter
        if not time:
            return
        await self.connection.call(
            "mute",
            CallMethod.POST,
            {
                "target": group.id if isinstance(group, Group) else group,
                "memberId": member.id if isinstance(member, Member) else member,
                "time": time,
            },
        )

    @ariadne_api
    async def unmute_member(self, group: Union[Group, int], member: Union[Member, int]) -> None:
        """
        在指定群组解除对指定群成员的禁言; 需要具有相应权限(管理员/群主); 对象极有可能触发 `PermissionError`, 在这之前请对其进行判断!

        Args:
            group (Union[Group, int]): 指定的群组
            member (Union[Member, int]): 指定的群成员(只能是普通群员或者是管理员, 后者则要求群主权限)

        Raises:
            PermissionError: 没有相应操作权限.

        Returns:
            None: 没有返回.
        """
        await self.connection.call(
            "unmute",
            CallMethod.POST,
            {
                "target": group.id if isinstance(group, Group) else group,
                "memberId": member.id if isinstance(member, Member) else member,
            },
        )

    @ariadne_api
    async def mute_all(self, group: Union[Group, int]) -> None:
        """在指定群组开启全体禁言, 需要当前会话账号在指定群主有相应权限(管理员或者群主权限)

        Args:
            group (Union[Group, int]): 指定的群组.

        Returns:
            None: 没有返回.
        """
        await self.connection.call(
            "muteAll",
            CallMethod.POST,
            {
                "target": group.id if isinstance(group, Group) else group,
            },
        )

    @ariadne_api
    async def unmute_all(self, group: Union[Group, int]) -> None:
        """在指定群组关闭全体禁言, 需要当前会话账号在指定群主有相应权限(管理员或者群主权限)

        Args:
            group (Union[Group, int]): 指定的群组.

        Returns:
            None: 没有返回.
        """
        await self.connection.call(
            "unmuteAll",
            CallMethod.POST,
            {
                "target": group.id if isinstance(group, Group) else group,
            },
        )

    @ariadne_api
    async def kick_member(
        self, group: Union[Group, int], member: Union[Member, int], message: str = ""
    ) -> None:
        """
        将目标群组成员从指定群组踢出; 需要具有相应权限(管理员/群主)

        Args:
            group (Union[Group, int]): 指定的群组
            member (Union[Member, int]): 指定的群成员(只能是普通群员或者是管理员, 后者则要求群主权限)
            message (str, optional): 对踢出对象要展示的消息

        Returns:
            None: 没有返回.
        """
        await self.connection.call(
            "kick",
            CallMethod.POST,
            {
                "target": group.id if isinstance(group, Group) else group,
                "memberId": member.id if isinstance(member, Member) else member,
                "msg": message,
            },
        )

    @ariadne_api
    async def quit_group(self, group: Union[Group, int]) -> None:
        """
        主动从指定群组退出

        Args:
            group (Union[Group, int]): 需要退出的指定群组

        Returns:
            None: 没有返回.
        """
        await self.connection.call(
            "quit",
            CallMethod.POST,
            {
                "target": group.id if isinstance(group, Group) else group,
            },
        )

    @ariadne_api
    async def set_essence(
        self,
        message: Union[GroupMessage, ActiveGroupMessage, Source, int],
        target: Optional[Union[Group, int]] = None,
    ) -> None:
        """
        添加指定消息为群精华消息; 需要具有相应权限(管理员/群主).

        请自行判断消息来源是否为群组.

        Args:
            message (Union[GroupMessage, ActiveGroupMessage, Source, int]): 指定的消息.
            target (Union[Group, int], optional): 指定的群组. message 类型为 Source 或 int 时必需.

            后端 Mirai HTTP API 版本 >= 2.6.0, 仅指定 message 且类型为 Source 或 int 时, \
                将尝试使用缓存获得消息事件或以当前事件来源作为 target.

        Returns:
            None: 没有返回.
        """
        if isinstance(message, GroupMessage):
            target = message.sender.group
        elif isinstance(message, ActiveGroupMessage):
            target = message.subject
        elif target is None:
            from warnings import warn

            warning = DeprecationWarning(  # FIXME: deprecated
                "Passing Source or int as message without passing target to Ariadne.set_essence() "
                "is deprecated in Ariadne 0.9, and scheduled for removal in Ariadne 0.10."
            )
            warn(warning, stacklevel=2)
            logger.opt(depth=1).warning(
                "".join(traceback.format_exception_only(type(warning), warning)).strip()
            )

        if tuple(map(int, (await self.get_version(cache=True)).split("."))) >= (2, 6, 0):
            if target is not None:
                pass
            elif (
                event := await self.launch_manager.get_interface(Memcache).get(
                    f"account.{self.account}.message.{int(message)}"
                )
            ) and isinstance(event, (GroupMessage, ActiveGroupMessage)):
                return await self.set_essence(event)
            elif (
                target := await DispatcherInterface.ctx.get().lookup_param("target", Optional[Group], None)
            ) is None:
                raise TypeError("set_essence() missing 1 required positional argument: 'target'")

            params = {
                "messageId": int(message),
                "target": int(target),
            }
        else:
            params = {
                "target": int(message),
            }

        await self.connection.call("setEssence", CallMethod.POST, params)

    @ariadne_api
    async def get_group_config(self, group: Union[Group, int]) -> GroupConfig:
        """
        获取指定群组的群设置

        Args:
            group (Union[Group, int]): 需要获取群设置的指定群组

        Returns:
            GroupConfig: 指定群组的群设置
        """
        result = await self.connection.call(
            "groupConfig",
            CallMethod.RESTGET,
            {
                "target": group.id if isinstance(group, Group) else group,
            },
        )

        return GroupConfig.parse_obj({camel_to_snake(k): v for k, v in result.items()})

    @ariadne_api
    async def modify_group_config(self, group: Union[Group, int], config: GroupConfig) -> None:
        """修改指定群组的群设置; 需要具有相应权限(管理员/群主).

        Args:
            group (Union[Group, int]): 需要修改群设置的指定群组
            config (GroupConfig): 经过修改后的群设置

        Returns:
            None: 没有返回.
        """
        await self.connection.call(
            "groupConfig",
            CallMethod.RESTPOST,
            {
                "target": group.id if isinstance(group, Group) else group,
                "config": config.dict(exclude_unset=True, exclude_none=True, to_camel=True),
            },
        )

    @ariadne_api
    async def modify_member_info(
        self,
        member: Union[Member, int],
        info: MemberInfo,
        group: Optional[Union[Group, int]] = None,
    ) -> None:
        """
        修改指定群组成员的可修改状态; 需要具有相应权限(管理员/群主).

        Args:
            member (Union[Member, int]): 指定的群组成员, 可为 Member 实例, 若前设成立, 则不需要提供 group.
            info (MemberInfo): 已修改的指定群组成员的可修改状态
            group (Optional[Union[Group, int]], optional): 如果 member 为 Member 实例, 则不需要提供本项, 否则需要. 默认为 None.

        Raises:
            TypeError: 提供了错误的参数, 阅读有关文档得到问题原因

        Returns:
            None: 没有返回.
        """
        if group is None:
            if isinstance(member, Member):
                group = member.group
            else:
                raise TypeError(
                    "you should give a Member instance if you cannot give a Group instance to me."
                )
        await self.connection.call(
            "memberInfo",
            CallMethod.RESTPOST,
            {
                "target": group.id if isinstance(group, Group) else group,
                "memberId": member.id if isinstance(member, Member) else member,
                "info": info.dict(exclude_none=True, exclude_unset=True),
            },
        )

    @ariadne_api
    async def modify_member_admin(
        self,
        assign: bool,
        member: Union[Member, int],
        group: Optional[Union[Group, int]] = None,
    ) -> None:
        """
        修改一位群组成员管理员权限; 需要有相应权限(群主)

        Args:
            member (Union[Member, int]): 指定群成员, 可为 Member 实例, 若前设成立, 则不需要提供 group.
            assign (bool): 是否设置群成员为管理员.
            group (Optional[Union[Group, int]], optional): 如果 member 为 Member 实例, 则不需要提供本项, 否则需要. 默认为 None.

        Raises:
            TypeError: 提供了错误的参数, 阅读有关文档得到问题原因
            PermissionError: 没有相应操作权限.

        Returns:
            None: 没有返回.
        """
        if group is None:
            if isinstance(member, Member):
                group = member.group
            else:
                raise TypeError(
                    "you should give a Member instance if you cannot give a Group instance to me."
                )
        await self.connection.call(
            "memberAdmin",
            CallMethod.POST,
            {
                "target": group.id if isinstance(group, Group) else group,
                "memberId": member.id if isinstance(member, Member) else member,
                "assign": assign,
            },
        )

    @ariadne_api
    async def register_command(
        self, name: str, alias: Iterable[str] = (), usage: str = "", description: str = ""
    ) -> None:
        """注册一个 mirai-console 指令

        Args:
            name (str): 指令名
            alias (Iterable[str], optional): 指令别名. Defaults to ().
            usage (str, optional): 使用方法字符串. Defaults to "".
            description (str, optional): 描述字符串. Defaults to "".

        """
        await self.connection.call(
            "cmd_register",
            CallMethod.POST,
            {
                "name": name,
                "alias": alias,
                "usage": usage,
                "description": description,
            },
        )

    @ariadne_api
    async def execute_command(self, command: Union[str, Iterable[str]]) -> None:
        """执行一条 mirai-console 指令

        Args:
            command (Union[str, Iterable[str]]): 指令字符串.

        """
        if isinstance(command, str):
            command = command.split(" ")
        await self.connection.call(
            "cmd_execute",
            CallMethod.POST,
            {
                "command": command,
            },
        )

    @ariadne_api
    async def get_friend_list(self) -> List[Friend]:
        """获取本实例账号添加的好友列表.

        Returns:
            List[Friend]: 添加的好友.
        """
        result = [
            Friend.parse_obj(i)
            for i in await self.connection.call(
                "friendList",
                CallMethod.GET,
                {},
            )
        ]

        cache_set = self.launch_manager.get_interface(Memcache).set
        await asyncio.gather(*(cache_set(f"account.{self.account}.friend.{int(i)}", i) for i in result))
        return result

    @overload
    async def get_friend(
        self, friend_id: int, *, assertion: Literal[False] = False, cache: bool = False
    ) -> Optional[Friend]:
        """从已知的可能的好友 ID, 获取 Friend 实例.

        Args:
            friend_id (int): 已知的可能的好友 ID.
            assertion (bool, optional): 检查是否存在. Defaults to False.
            cache (bool, optional): 是否使用缓存. Defaults to False.

        Returns:
            Friend: 操作成功, 你得到了你应得的.
            None: 未能获取到.
        """
        ...

    @overload
    async def get_friend(self, friend_id: int, *, assertion: Literal[True], cache: bool = False) -> Friend:
        """从已知的可能的好友 ID, 获取 Friend 实例.

        Args:
            friend_id (int): 已知的可能的好友 ID.
            assertion (bool, optional): 检查是否存在. Defaults to False.
            cache (bool, optional): 是否使用缓存. Defaults to False.

        Returns:
            Friend: 操作成功, 你得到了你应得的.
            None: 未能获取到.
        """
        ...

    @ariadne_api
    async def get_friend(
        self, friend_id: int, *, assertion: bool = False, cache: bool = False
    ) -> Optional[Friend]:
        """从已知的可能的好友 ID, 获取 Friend 实例.

        Args:
            friend_id (int): 已知的可能的好友 ID.
            assertion (bool, optional): 检查是否存在. Defaults to False.
            cache (bool, optional): 是否使用缓存. Defaults to False.

        Returns:
            Friend: 操作成功, 你得到了你应得的.
            None: 未能获取到.
        """
        cache_get = self.launch_manager.get_interface(Memcache).get
        key = f"account.{self.account}.friend.{friend_id}"

        if cache and (friend := await cache_get(key)):
            return friend

        await self.get_friend_list()

        if friend := await cache_get(key):
            return friend

        if assertion:
            raise ValueError(f"Friend {friend_id} not found.")

    @ariadne_api
    async def get_group_list(self) -> List[Group]:
        """获取本实例账号加入的群组列表.

        Returns:
            List[Group]: 加入的群组.
        """
        result = [
            Group.parse_obj(i)
            for i in await self.connection.call(
                "groupList",
                CallMethod.GET,
                {},
            )
        ]

        cache_set = self.launch_manager.get_interface(Memcache).set
        await asyncio.gather(*(cache_set(f"account.{self.account}.group.{int(i)}", i) for i in result))
        return result

    @overload
    async def get_group(
        self, group_id: int, *, assertion: Literal[False] = False, cache: bool = False
    ) -> Optional[Group]:
        """尝试从已知的群组唯一ID, 获取对应群组的信息; 可能返回 None.

        Args:
            group_id (int): 尝试获取的群组的唯一 ID.
            assertion (bool, optional): 是否强制验证. Defaults to False.
            cache (bool, optional): 是否使用缓存. Defaults to False.

        Returns:
            Group: 操作成功, 你得到了你应得的.
            None: 未能获取到.
        """
        ...

    @overload
    async def get_group(self, group_id: int, *, assertion: Literal[True], cache: bool = False) -> Group:
        """尝试从已知的群组唯一ID, 获取对应群组的信息; 可能返回 None.

        Args:
            group_id (int): 尝试获取的群组的唯一 ID.
            assertion (bool, optional): 是否强制验证. Defaults to False.
            cache (bool, optional): 是否使用缓存. Defaults to False.

        Returns:
            Group: 操作成功, 你得到了你应得的.
            None: 未能获取到.
        """
        ...

    @ariadne_api
    async def get_group(
        self, group_id: int, *, assertion: bool = False, cache: bool = False
    ) -> Optional[Group]:
        """尝试从已知的群组唯一ID, 获取对应群组的信息; 可能返回 None.

        Args:
            group_id (int): 尝试获取的群组的唯一 ID.
            assertion (bool, optional): 是否强制验证. Defaults to False.
            cache (bool, optional): 是否使用缓存. Defaults to False.

        Returns:
            Group: 操作成功, 你得到了你应得的.
            None: 未能获取到.
        """
        cache_get = self.launch_manager.get_interface(Memcache).get
        key = f"account.{self.account}.group.{group_id}"

        if cache and (group := await cache_get(key)):
            return group

        await self.get_group_list()

        if group := await cache_get(key):
            return group

        if assertion:
            raise ValueError(f"Group {group_id} not found.")

    @ariadne_api
    async def get_member_list(self, group: Union[Group, int]) -> List[Member]:
        """尝试从已知的群组获取对应成员的列表.

        Args:
            group (Union[Group, int]): 已知的群组

        Returns:
            List[Member]: 群内成员的 Member 对象.
        """
        group_id = int(group)

        result = [
            Member.parse_obj(i)
            for i in await self.connection.call(
                "memberList",
                CallMethod.GET,
                {
                    "target": group_id,
                },
            )
        ]

        cache_set = self.launch_manager.get_interface(Memcache).set

        await asyncio.gather(
            cache_set(f"account.{self.account}.group.{group_id}", result[0].group),
            *(cache_set(f"account.{self.account}.group.{group_id}.member.{int(i)}", i) for i in result),
        )

        return result

    @ariadne_api
    async def get_member(self, group: Union[Group, int], member_id: int, *, cache: bool = False) -> Member:
        """尝试从已知的群组唯一 ID 和已知的群组成员的 ID, 获取对应成员的信息.

        Args:
            group (Union[Group, int]): 已知的群组唯一 ID
            member_id (int): 已知的群组成员的 ID
            cache (bool, optional): 是否使用缓存. Defaults to False.

        Returns:
            Member: 对应群成员对象
        """
        interface = self.launch_manager.get_interface(Memcache)
        group_id = int(group)
        key = f"account.{self.account}.group.{group_id}.member.{member_id}"

        if cache and (member := await interface.get(key)):
            return member

        result = Member.parse_obj(
            await self.connection.call(
                "memberInfo",
                CallMethod.RESTGET,
                {
                    "target": group_id,
                    "memberId": member_id,
                },
            )
        )

        await asyncio.gather(
            interface.set(f"account.{self.account}.group.{group_id}", result), interface.set(key, result)
        )

        return result

    @ariadne_api
    async def get_bot_profile(self) -> Profile:
        """获取本实例绑定账号的 Profile.

        Returns:
            Profile: 找到的 Profile.
        """
        result = await self.connection.call(
            "botProfile",
            CallMethod.GET,
            {},
        )
        return Profile.parse_obj(result)

    @ariadne_api
    async def get_user_profile(self, target: Union[int, Friend, Member, Stranger]) -> Profile:
        """获取任意 QQ 用户的 Profile. 需要 mirai-api-http 2.5.0+.

        Args:
            target (Union[int, Friend, Member, Stranger]): 任意 QQ 用户.

        Returns:
            Profile: 找到的 Profile.
        """
        result = await self.connection.call(
            "userProfile",
            CallMethod.GET,
            {
                "target": int(target),
            },
        )
        return Profile.parse_obj(result)

    @ariadne_api
    async def get_friend_profile(self, friend: Union[Friend, int]) -> Profile:
        """获取好友的 Profile.

        Args:
            friend (Union[Friend, int]): 查找的好友.

        Returns:
            Profile: 找到的 Profile.
        """
        result = await self.connection.call(
            "friendProfile",
            CallMethod.GET,
            {
                "target": int(friend),
            },
        )
        return Profile.parse_obj(result)

    @ariadne_api
    async def get_member_profile(
        self, member: Union[Member, int], group: Optional[Union[Group, int]] = None
    ) -> Profile:
        """获取群员的 Profile.

        Args:
            member (Union[Member, int]): 群员对象.
            group (Optional[Union[Group, int]], optional): 检索的群. 提供 Member 形式的 member 参数后可以不提供.

        Raises:
            ValueError: 没有提供可检索的群 ID.

        Returns:
            Profile: 找到的 Profile 对象.
        """
        member_id = member.id if isinstance(member, Member) else member
        group = group or (member.group if isinstance(member, Member) else None)
        group_id = group.id if isinstance(group, Group) else group
        if not group_id:
            raise ValueError("Missing necessary argument: group")
        result = await self.connection.call(
            "memberProfile",
            CallMethod.GET,
            {
                "target": group_id,
                "memberId": member_id,
            },
        )
        return Profile.parse_obj(result)

    @ariadne_api
    async def get_message_from_id(
        self,
        message: Union[Source, int],
        target: Optional[Union[Friend, Group, Member, Stranger, Client, int]] = None,
    ) -> Union[MessageEvent, ActiveMessage]:
        """从 消息 ID 提取 消息事件.

        Args:
            message (Union[Source, int]): 指定的消息.
            target (Union[Friend, Group, Member, Stranger, Client, int], optional): 指定的好友或群组. \
                message 类型为 Source 或 int 时必需.

            后端 Mirai HTTP API 版本 >= 2.6.0, 仅指定 message 且类型为 Source 或 int 时, \
                将尝试使用缓存获得消息事件或以当前事件来源作为 target.

        Returns:
            MessageEvent: 提取的事件.
        """
        if target is None:
            from warnings import warn

            warning = DeprecationWarning(  # FIXME: deprecated
                "Not passing target to Ariadne.get_message_from_id() is deprecated in Ariadne 0.9, "
                "and scheduled for removal in Ariadne 0.10."
            )
            warn(warning, stacklevel=2)
            logger.opt(depth=1).warning(
                "".join(traceback.format_exception_only(type(warning), warning)).strip()
            )

        if tuple(map(int, (await self.get_version(cache=True)).split("."))) >= (2, 6, 0):
            if target is not None:
                pass
            elif event := await self.launch_manager.get_interface(Memcache).get(
                f"account.{self.account}.message.{message}"
            ):
                return event
            elif (
                target := await DispatcherInterface.ctx.get().lookup_param(
                    "target", Optional[Union[Friend, Group, Member, Stranger, Client]], None
                )
            ) is None:
                raise TypeError("get_message_from_id() missing 1 required positional argument: 'target'")

            params = {
                "messageId": int(message),
                "target": self.account if isinstance(target, Client) else int(target),
            }
        else:
            params = {
                "id": int(message),
            }

        return cast(
            Union[MessageEvent, ActiveMessage],
            build_event(await self.connection.call("messageFromId", CallMethod.GET, params)),
        )

    @ariadne_api
    async def send_friend_message(
        self,
        target: Union[Friend, int],
        message: MessageContainer,
        *,
        quote: Optional[Union[Source, int, MessageChain]] = None,
    ) -> ActiveFriendMessage:
        """发送消息给好友, 可以指定回复的消息.

        Args:
            target (Union[Friend, int]): 指定的好友
            message (MessageContainer): 有效的消息容器.
            quote (Optional[Union[Source, int, MessageChain]], optional): 需要回复的消息, 不要忽视我啊喂?!!, 默认为 None.

        Returns:
            ActiveFriendMessage: 即当前会话账号所发出消息的事件, 可用于回复.
        """
        from .event.message import ActiveFriendMessage

        message = MessageChain(message)
        if isinstance(quote, MessageChain):
            quote = quote.get_first(Source)
        if isinstance(quote, Source):
            quote = quote.id

        with enter_message_send_context(UploadMethod.Friend):
            new_msg = message.copy().as_sendable()
            try:
                result = await self.connection.call(
                    "sendFriendMessage",
                    CallMethod.POST,
                    {
                        "target": int(target),
                        "messageChain": new_msg.dict()["__root__"],
                        **({"quote": quote} if quote else {}),
                    },
                )
                event = ActiveFriendMessage(
                    messageChain=MessageChain([Source(id=result["messageId"], time=datetime.now())])
                    + message,
                    subject=(await self.get_friend(int(target), assertion=True, cache=True)),
                )
                with enter_context(self, event):
                    await self.log_config.log(self, event)
                    self.service.broadcast.postEvent(event)
                if result["messageId"] < 0:
                    logger.warning("Failed to send message, your account may be blocked.")
                return event
            except UnknownTarget:
                await self.launch_manager.get_interface(Memcache).delete(
                    f"account.{self.account}.friend.{int(target)}"
                )
                raise

    @ariadne_api
    async def send_group_message(
        self,
        target: Union[Group, Member, int],
        message: MessageContainer,
        *,
        quote: Optional[Union[Source, int, MessageChain]] = None,
    ) -> ActiveGroupMessage:
        """发送消息到群组内, 可以指定回复的消息.

        Args:
            target (Union[Group, Member, int]): 指定的群组, 可以是群组的 ID 也可以是 Group 或 Member 实例.
            message (MessageContainer): 有效的消息容器.
            quote (Optional[Union[Source, int, MessageChain]], optional): 需要回复的消息, 不要忽视我啊喂?!!, 默认为 None.

        Returns:
            ActiveGroupMessage: 即当前会话账号所发出消息的事件, 可用于回复.
        """
        from .event.message import ActiveGroupMessage

        message = MessageChain(message)
        if isinstance(target, Member):
            target = target.group

        if isinstance(quote, MessageChain):
            quote = quote.get_first(Source)
        if isinstance(quote, Source):
            quote = quote.id

        with enter_message_send_context(UploadMethod.Group):
            new_msg = message.copy().as_sendable()
            try:
                result = await self.connection.call(
                    "sendGroupMessage",
                    CallMethod.POST,
                    {
                        "target": int(target),
                        "messageChain": new_msg.dict()["__root__"],
                        **({"quote": quote} if quote else {}),
                    },
                )
                event: ActiveGroupMessage = ActiveGroupMessage(
                    messageChain=MessageChain([Source(id=result["messageId"], time=datetime.now())])
                    + message,
                    subject=(await self.get_group(int(target), assertion=True, cache=True)),
                )
                with enter_context(self, event):
                    await self.log_config.log(self, event)
                    self.service.broadcast.postEvent(event)
                if result["messageId"] < 0:
                    logger.warning("Failed to send message, your account may be blocked.")
                return event
            except UnknownTarget:
                await self.launch_manager.get_interface(Memcache).delete(
                    f"account.{self.account}.group.{int(target)}"
                )
                raise

    @ariadne_api
    async def send_temp_message(
        self,
        target: Union[Member, int],
        message: MessageContainer,
        group: Optional[Union[Group, int]] = None,
        *,
        quote: Optional[Union[Source, int, MessageChain]] = None,
    ) -> ActiveTempMessage:
        """发送临时会话给群组中的特定成员, 可指定回复的消息.

        Warning:
            本 API 大概率会导致账号风控/冻结. 请谨慎使用.

        Args:
            group (Union[Group, int]): 指定的群组, 可以是群组的 ID 也可以是 Group 实例.
            target (Union[Member, int]): 指定的群组成员, 可以是成员的 ID 也可以是 Member 实例.
            message (MessageContainer): 有效的消息容器.
            quote (Optional[Union[Source, int]], optional): 需要回复的消息, 不要忽视我啊喂?!!, 默认为 None.

        Returns:
            ActiveTempMessage: 即当前会话账号所发出消息的事件, 可用于回复.
        """
        from .event.message import ActiveTempMessage

        message = MessageChain(message)
        if isinstance(quote, MessageChain):
            quote = quote.get_first(Source)
        if isinstance(quote, Source):
            quote = quote.id

        new_msg = message.copy().as_sendable()
        group = target.group if (isinstance(target, Member) and not group) else group
        if not group:
            raise ValueError("Missing necessary argument: group")
        with enter_message_send_context(UploadMethod.Temp):
            try:
                result = await self.connection.call(
                    "sendTempMessage",
                    CallMethod.POST,
                    {
                        "group": int(group),
                        "qq": int(target),
                        "messageChain": new_msg.dict()["__root__"],
                        **({"quote": quote} if quote else {}),
                    },
                )
                event: ActiveTempMessage = ActiveTempMessage(
                    messageChain=MessageChain([Source(id=result["messageId"], time=datetime.now())])
                    + message,
                    subject=(await self.get_member(int(group), int(target), cache=True)),
                )
                with enter_context(self, event):
                    await self.log_config.log(self, event)
                    self.service.broadcast.postEvent(event)
                if result["messageId"] < 0:
                    logger.warning("Failed to send message, your account may be limited.")
                return event
            except UnknownTarget:
                await self.launch_manager.get_interface(Memcache).delete(
                    f"account.{self.account}.group.{int(group)}.member.{int(target)}"
                )
                raise

    @overload
    async def send_message(
        self,
        target: Union[MessageEvent, Group, Friend, Member],
        message: MessageContainer,
        *,
        quote: Union[bool, int, Source, MessageChain] = False,
        action: SendMessageActionProtocol["T"],
    ) -> "T":
        """
        依据传入的 `target` 自动发送消息.

        请注意发送给群成员时会自动作为临时消息发送.

        Args:
            target (Union[MessageEvent, Group, Friend, Member]): 消息发送目标.
            message (Union[MessageChain, List[Union[Element, str]], str]): 要发送的消息链.
            quote (Union[bool, int, Source]): 若为布尔类型, 则会尝试通过传入对象解析要回复的消息, \
            否则会视为 `messageId` 处理.
            action (SendMessageCaller[T], optional): 消息发送的处理 action, \
            可以在 graia.ariadne.util.send 查看自带的 action, \
            未传入使用默认 action

        Returns:
            Union[T, R]: 默认实现为 ActiveMessage
        """
        ...

    @overload
    async def send_message(
        self,
        target: Union[MessageEvent, Group, Friend, Member],
        message: MessageContainer,
        *,
        quote: Union[bool, int, Source, MessageChain] = False,
        action: Literal[Sentinel] = Sentinel,
    ) -> ActiveMessage:
        """
        依据传入的 `target` 自动发送消息.

        请注意发送给群成员时会自动作为临时消息发送.

        Args:
            target (Union[MessageEvent, Group, Friend, Member]): 消息发送目标.
            message (Union[MessageChain, List[Union[Element, str]], str]): 要发送的消息链.
            quote (Union[bool, int, Source]): 若为布尔类型, 则会尝试通过传入对象解析要回复的消息, \
            否则会视为 `messageId` 处理.
            action (SendMessageCaller[T], optional): 消息发送的处理 action, \
            可以在 graia.ariadne.util.send 查看自带的 action, \
            未传入使用默认 action

        Returns:
            Union[T, R]: 默认实现为 ActiveMessage
        """
        ...

    @ariadne_api
    async def send_message(
        self,
        target: Union[MessageEvent, Group, Friend, Member],
        message: MessageContainer,
        *,
        quote: Union[bool, int, Source, MessageChain] = False,
        action: Union[SendMessageActionProtocol["T"], Literal[Sentinel]] = Sentinel,
    ) -> "T":
        """
        依据传入的 `target` 自动发送消息.

        请注意发送给群成员时会自动作为临时消息发送.

        Args:
            target (Union[MessageEvent, Group, Friend, Member]): 消息发送目标.
            message (Union[MessageChain, List[Union[Element, str]], str]): 要发送的消息链.
            quote (Union[bool, int, Source]): 若为布尔类型, 则会尝试通过传入对象解析要回复的消息, \
            否则会视为 `messageId` 处理.
            action (SendMessageCaller[T], optional): 消息发送的处理 action, \
            可以在 graia.ariadne.util.send 查看自带的 action, \
            未传入使用默认 action

        Returns:
            Union[T, R]: 默认实现为 ActiveMessage
        """
        action = action if action is not Sentinel else self.default_send_action
        data: Dict[Any, Any] = {"message": MessageChain(message)}
        # quote
        if isinstance(quote, bool) and quote and isinstance(target, MessageEvent):
            data["quote"] = target.message_chain.get_first(Source)
        elif isinstance(quote, (int, Source)):
            data["quote"] = quote
        elif isinstance(quote, MessageChain):
            data["quote"] = quote.get_first(Source)
        # target: MessageEvent
        if isinstance(target, GroupMessage):
            data["target"] = target.sender.group
        elif isinstance(target, (FriendMessage, TempMessage)):
            data["target"] = target.sender
        else:  # target: sender
            data["target"] = target
        send_data: SendMessageDict = SendMessageDict(**data)
        # send message
        data = await action.param(send_data)  # type: ignore

        try:
            if isinstance(data["target"], Friend):
                val = await self.send_friend_message(**data)
            elif isinstance(data["target"], Group):
                val = await self.send_group_message(**data)
            elif isinstance(data["target"], Member):
                val = await self.send_temp_message(**data)
            else:
                logger.warning(
                    f"Unable to send {data['message']} to {data['target']} of type {type(data['target'])}"
                )
                return await action.result(
                    ActiveMessage(
                        type="Unknown",
                        messageChain=MessageChain([Source(id=-1, time=datetime.now())]) + data["message"],
                        subject=data["target"],
                    )
                )
        except SendMessageException as e:
            e.send_data = send_data  # type: ignore
            return await action.exception(e)
        else:
            return await action.result(val)

    @ariadne_api
    async def send_nudge(
        self, target: Union[Friend, Member, int], group: Optional[Union[Group, int]] = None
    ) -> None:
        """
        向指定的群组成员或好友发送戳一戳消息.

        Args:
            target (Union[Friend, Member]): 发送戳一戳的目标.
            group (Union[Group, int], optional): 发送的群组.

        Returns:
            None: 没有返回.
        """
        target_id = target if isinstance(target, int) else target.id

        subject_id = (group.id if isinstance(group, Group) else group) or (
            target.group.id if isinstance(target, Member) else target_id
        )
        kind = "Group" if group or isinstance(target, Member) else "Friend"
        await self.connection.call(
            "sendNudge",
            CallMethod.POST,
            {
                "target": target_id,
                "subject": subject_id,
                "kind": kind,
            },
        )

    @ariadne_api
    async def recall_message(
        self,
        message: Union[MessageEvent, ActiveMessage, Source, int],
        target: Optional[Union[Friend, Group, Member, Stranger, Client, int]] = None,
    ) -> None:
        """撤回指定的消息; 撤回自己的消息需要在发出后 2 分钟内才能成功撤回; 如果在群组内, 需要撤回他人的消息则需要管理员/群主权限.

        Args:
            message (Union[MessageEvent, ActiveMessage, Source, int]): 指定的消息.
            target (Union[Friend, Group, Member, Stranger, Client, int], optional): 指定的好友或群组. \
                message 类型为 Source 或 int 时必需.

            后端 Mirai HTTP API 版本 >= 2.6.0, 仅指定 message 且类型为 Source 或 int 时, \
                将尝试使用缓存获得消息事件或以当前事件来源作为 target.

        Returns:
            None: 没有返回
        """
        if isinstance(message, MessageEvent):
            target = message.sender
        elif isinstance(message, ActiveMessage):
            target = message.subject
        elif target is None:
            from warnings import warn

            warning = DeprecationWarning(  # FIXME: deprecated
                "Passing Source or int as message without passing target to Ariadne.recall_message() "
                "is deprecated in Ariadne 0.9, and scheduled for removal in Ariadne 0.10."
            )
            warn(warning, stacklevel=2)
            logger.opt(depth=1).warning(
                "".join(traceback.format_exception_only(type(warning), warning)).strip()
            )

        if tuple(map(int, (await self.get_version(cache=True)).split("."))) >= (2, 6, 0):
            if target is not None:
                pass
            elif event := await self.launch_manager.get_interface(Memcache).get(
                f"account.{self.account}.message.{int(message)}"
            ):
                return await self.recall_message(event)
            elif (
                target := await DispatcherInterface.ctx.get().lookup_param(
                    "target", Union[Friend, Group, Member, Stranger, Client, None], None
                )
            ) is None:
                raise TypeError("recall_message() missing 1 required positional argument: 'target'")

            params = {
                "messageId": int(message),
                "target": self.account if isinstance(target, Client) else int(target),
            }
        else:
            params = {
                "target": int(message),
            }

        await self.connection.call("recall", CallMethod.POST, params)

    @ariadne_api
    async def get_roaming_message(
        self, start: datetime, end: datetime, target: Union[Friend, int]
    ) -> List[FriendMessage]:
        """获取漫游消息. 需要 Mirai API HTTP 2.6.0+.

        Args:
            start (datetime): 起始时间.
            end (datetime): 结束时间.
            target (Union[Friend, int]): 漫游消息对象.

        Returns:
            List[FriendMessage]: 漫游消息列表.
        """
        target = target if isinstance(target, int) else target.id
        result = await self.connection.call(
            "roamingMessages",
            CallMethod.POST,
            {
                "target": target,
                "start": start.timestamp(),
                "end": end.timestamp(),
            },
        )

        return [FriendMessage.parse_obj(i) for i in result]<|MERGE_RESOLUTION|>--- conflicted
+++ resolved
@@ -32,11 +32,6 @@
 from launart import Launart
 from loguru import logger
 
-<<<<<<< HEAD
-=======
-from graia.ariadne.exception import AriadneConfigurationError, UnknownTarget
-
->>>>>>> d0c1f580
 from .connection import ConnectionInterface
 from .connection._info import U_Info
 from .connection.util import CallMethod, UploadMethod, build_event
@@ -53,7 +48,7 @@
     TempMessage,
 )
 from .event.mirai import FriendEvent, GroupEvent
-from .exception import AriadneConfigurationError
+from .exception import AriadneConfigurationError, UnknownTarget
 from .message.chain import MessageChain, MessageContainer
 from .message.element import Source
 from .model import (
