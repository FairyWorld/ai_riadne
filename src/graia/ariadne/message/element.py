<<<<<<< HEAD
"""Ariadne 中的消息元素"""
from base64 import b64decode, b64encode
from datetime import datetime
from enum import Enum
from io import BytesIO
from json import dumps as j_dump
from pathlib import Path
from typing import TYPE_CHECKING, Any, Iterable, List, Optional, Union, overload

from graia.amnesia.builtins.aiohttp import AiohttpClientInterface
from graia.amnesia.message import Element as BaseElement
from graia.amnesia.message import Text as BaseText
from pydantic import validator
from pydantic.fields import Field
from typing_extensions import Self

from ..connection.util import UploadMethod
from ..model import AriadneBaseModel, Friend, Member, Stranger
from ..util import deprecated, escape_bracket, internal_cls

if TYPE_CHECKING:
    from ..event.message import MessageEvent
    from ..typing import ReprArgs
    from .chain import MessageChain


class Element(AriadneBaseModel, BaseElement):
    """
    指示一个消息中的元素.
    type (str): 元素类型
    """

    type: str = "Unknown"
    """元素类型"""

    def __init__(self, **data):
        return super().__init__(**data)

    def __hash__(self):
        return hash((type(self),) + tuple(self.__dict__.values()))

    if not TYPE_CHECKING:

        @deprecated("0.8.0", "Use `display` instead.")
        def as_display(self) -> str:
            """返回该元素的 "显示" 形式字符串, 趋近于你见到的样子.

            Returns:
                str: "显示" 字符串.
            """
            return str(self)

    @property
    def display(self) -> str:
        """该元素的 "显示" 形式字符串, 趋近于你见到的样子.

        Returns:
            str: "显示" 字符串.
        """
        return str(self)

    def as_persistent_string(self) -> str:
        """持久化字符串表示.

        Returns:
            str: 持久化字符串.
        """
        data: str = escape_bracket(
            j_dump(
                self.dict(
                    exclude={"type"},
                ),
                indent=None,
                separators=(",", ":"),
            )
        )
        return f"[mirai:{self.type}:{data}]"

    def __repr_args__(self) -> "ReprArgs":
        return list(self.dict(exclude={"type"}).items())

    def __str__(self) -> str:
        return ""

    def __add__(self, content: Union["MessageChain", List["Element"], "Element", str]) -> "MessageChain":
        from .chain import MessageChain

        if isinstance(content, str):
            content = Plain(content)
        if isinstance(content, Element):
            content = [content]
        if isinstance(content, MessageChain):
            content = content.__root__
        return MessageChain(content + [self], inline=True)

    def __radd__(self, content: Union["MessageChain", List["Element"], "Element", str]) -> "MessageChain":
        from .chain import MessageChain

        if isinstance(content, str):
            content = Plain(content)
        if isinstance(content, Element):
            content = [content]
        if isinstance(content, MessageChain):
            content = content.__root__
        return MessageChain([self] + content, inline=True)


class Plain(Element, BaseText):
    """代表消息中的文本元素"""

    type: str = "Plain"

    text: str
    """实际的文本"""

    def __init__(self, text: str, **kwargs) -> None:
        """实例化一个 Plain 消息元素, 用于承载消息中的文字.

        Args:
            text (str): 元素所包含的文字
        """
        super().__init__(text=text)  # type: ignore

    def __str__(self) -> str:
        return self.text

    def as_persistent_string(self) -> str:
        return self.text

    def __eq__(self, other: object) -> bool:
        return isinstance(other, (Plain, BaseText)) and self.text == other.text


@internal_cls()
class Source(Element):
    """表示消息在一个特定聊天区域内的唯一标识"""

    type: str = "Source"

    id: int
    """消息 ID"""

    time: datetime
    """发送时间"""

    def as_persistent_string(self) -> str:
        return ""

    async def fetch_original(self) -> "MessageChain":
        """尝试从本元素恢复原本的消息链, 有可能失败.

        Returns:
            MessageChain: 原来的消息链.
        """
        from ..app import Ariadne

        return (await Ariadne.current().get_message_from_id(self.id)).message_chain


@internal_cls()
class Quote(Element):
    """表示消息中回复其他消息/用户的部分, 通常包含一个完整的消息链(`origin` 属性)"""

    type: str = "Quote"

    id: int
    """引用的消息 ID"""

    group_id: int = Field(..., alias="groupId")
    """引用消息所在群号 (好友消息为 0)"""

    sender_id: int = Field(..., alias="senderId")
    """发送者 QQ 号"""

    target_id: int = Field(..., alias="targetId")
    """原消息的接收者QQ号 (或群号) """

    origin: "MessageChain"
    """原来的消息链"""

    @validator("origin", pre=True, allow_reuse=True)
    def _(cls, v):
        from .chain import MessageChain

        return MessageChain(v)  # no need to parse objects, they are universal!

    def as_persistent_string(self) -> str:
        return ""


class At(Element):
    """该消息元素用于承载消息中用于提醒/呼唤特定用户的部分."""

    type: str = "At"

    target: int
    """At 的目标 QQ 号"""

    representation: Optional[str] = Field(None, alias="display")
    """显示名称"""

    def __init__(self, target: Union[int, Member] = ..., **data) -> None:
        """实例化一个 At 消息元素, 用于承载消息中用于提醒/呼唤特定用户的部分.

        Args:
            target (int): 需要提醒/呼唤的特定用户的 QQ 号(或者说 id.)
        """
        if target is not ...:
            if isinstance(target, int):
                data.update(target=target)
            else:
                data.update(target=target.id)
        super().__init__(**data)

    def __eq__(self, other: "At"):
        return isinstance(other, At) and self.target == other.target

    def __str__(self) -> str:
        return f"@{self.representation}" if self.representation else f"@{self.target}"


class AtAll(Element):
    """该消息元素用于群组中的管理员提醒群组中的所有成员"""

    type: str = "AtAll"

    def __init__(self, *_, **__) -> None:
        super().__init__()

    def __str__(self) -> str:
        return "@全体成员"


class Face(Element):
    """表示消息中所附带的表情, 这些表情大多都是聊天工具内置的."""

    type: str = "Face"

    face_id: Optional[int] = Field(None, alias="faceId")
    """QQ 表情编号, 优先于 name"""

    name: Optional[str] = None
    """QQ 表情名称"""

    def __init__(self, id: int = ..., name: str = ..., **data) -> None:
        """

        Args:
            face_id (int, optional): QQ 表情编号
            name (str, optional): QQ 表情名称
        """
        if id is not ...:
            data.update(faceId=id)
        if name is not ...:
            data.update(name=name)
        super().__init__(**data)

    def __str__(self) -> str:
        return f"[表情: {self.name or self.face_id}]"

    def __eq__(self, other) -> bool:
        return isinstance(other, Face) and (self.face_id == other.face_id or self.name == other.name)


@internal_cls()
class MarketFace(Element):
    """表示消息中的商城表情."""

    type: str = "MarketFace"

    face_id: Optional[int] = Field(None, alias="id")
    """QQ 表情编号"""

    name: Optional[str] = None
    """QQ 表情名称"""

    def __str__(self) -> str:
        return f"[商城表情: {self.name or self.face_id}]"

    def __eq__(self, other) -> bool:
        return isinstance(other, MarketFace) and (self.face_id == other.face_id or self.name == other.name)


class Xml(Element):
    """表示消息中的 XML 消息元素"""

    type = "Xml"

    xml: str
    """XML文本"""

    def __init__(self, xml: str, **_) -> None:
        super().__init__(xml=xml)

    def __str__(self) -> str:
        return "[XML消息]"


class Json(Element):
    """表示消息中的 JSON 消息元素"""

    type = "Json"

    Json: str = Field(None, alias="json")
    """JSON 文本"""

    def __init__(self, json: Union[dict, list, str], **kwargs) -> None:
        if isinstance(json, (dict, list)):
            json = j_dump(json)
        super().__init__(json=json, **kwargs)

    def __str__(self) -> str:
        return "[JSON消息]"


class App(Element):
    """表示消息中自带的 App 消息元素"""

    type = "App"

    content: str
    """App 内容"""

    def __init__(self, content: str, **_) -> None:
        super().__init__(content=content)

    def __str__(self) -> str:
        return "[APP消息]"


class PokeMethods(str, Enum):
    """戳一戳可用方法"""

    ChuoYiChuo = "ChuoYiChuo"
    """戳一戳"""

    BiXin = "BiXin"
    """比心"""

    DianZan = "DianZan"
    """点赞"""

    XinSui = "XinSui"
    """心碎"""

    LiuLiuLiu = "LiuLiuLiu"
    """666"""

    FangDaZhao = "FangDaZhao"
    """放大招"""

    BaoBeiQiu = "BaoBeiQiu"
    """宝贝球"""

    Rose = "Rose"
    """玫瑰花"""

    ZhaoHuanShu = "ZhaoHuanShu"
    """召唤术"""

    RangNiPi = "RangNiPi"
    """让你皮"""

    JeiYin = "JeiYin"
    """结印"""

    ShouLei = "ShouLei"
    """手雷"""

    GouYin = "GouYin"
    """勾引"""

    ZhuaYiXia = "ZhuaYiXia"
    """抓一下"""

    SuiPing = "SuiPing"
    """碎屏"""

    QiaoMen = "QiaoMen"
    """敲门"""

    Unknown = "Unknown"

    @staticmethod
    def _missing_(_) -> "PokeMethods":
        return PokeMethods.Unknown


class Poke(Element):
    """表示消息中戳一戳消息元素"""

    type = "Poke"

    name: PokeMethods
    """戳一戳使用的方法"""

    def __init__(self, name: PokeMethods, *_, **__) -> None:
        super().__init__(name=name)

    def __str__(self) -> str:
        return f"[戳一戳:{self.name}]"


class Dice(Element):
    """表示消息中骰子消息元素"""

    type = "Dice"

    value: int
    """骰子值"""

    def __init__(self, value: int, *_, **__) -> None:
        super().__init__(value=value)

    def __str__(self) -> str:
        return f"[骰子:{self.value}]"


class MusicShareKind(str, Enum):
    """音乐分享的来源。"""

    NeteaseCloudMusic = "NeteaseCloudMusic"
    """网易云音乐"""

    QQMusic = "QQMusic"
    """QQ音乐"""

    MiguMusic = "MiguMusic"
    """咪咕音乐"""

    KugouMusic = "KugouMusic"
    """酷狗音乐"""

    KuwoMusic = "KuwoMusic"
    """酷我音乐"""


class MusicShare(Element):
    """表示消息中音乐分享消息元素"""

    type = "MusicShare"

    kind: MusicShareKind
    """音乐分享的来源"""

    title: Optional[str]
    """音乐标题"""

    summary: Optional[str]
    """音乐摘要"""

    jumpUrl: Optional[str]
    """音乐跳转链接"""

    pictureUrl: Optional[str]
    """音乐图片链接"""

    musicUrl: Optional[str]
    """音乐链接"""

    brief: Optional[str]
    """音乐简介"""

    def __init__(
        self,
        kind: MusicShareKind,
        title: Optional[str] = None,
        summary: Optional[str] = None,
        jumpUrl: Optional[str] = None,
        pictureUrl: Optional[str] = None,
        musicUrl: Optional[str] = None,
        brief: Optional[str] = None,
        *_,
        **__,
    ) -> None:
        super().__init__(
            kind=kind,
            title=title,
            summary=summary,
            jumpUrl=jumpUrl,
            pictureUrl=pictureUrl,
            musicUrl=musicUrl,
            brief=brief,
        )

    def __str__(self) -> str:
        return f"[音乐分享:{self.title}, {self.brief}]"


class ForwardNode(AriadneBaseModel):
    """表示合并转发中的一个节点"""

    sender_id: int = Field(None, alias="senderId")
    """发送者 QQ 号 (决定显示头像)"""

    time: datetime
    """发送时间"""

    sender_name: str = Field(None, alias="senderName")
    """发送者显示名字"""

    message_chain: Optional["MessageChain"] = Field(None, alias="messageChain")
    """发送的消息链"""

    message_id: Optional[int] = Field(None, alias="messageId")
    """缓存的消息 ID"""

    def __init__(
        self,
        target: Union[int, Friend, Member, Stranger] = ...,
        time: datetime = ...,
        message: "MessageChain" = ...,
        name: str = ...,
        **data,
    ) -> None:
        """构建合并转发的一个节点

        Args:
            target (Union[int, Friend, Member, Stranger]): 发送者 QQ
            time (datetime): 发送时间
            message (MessageChain): 发送的消息链
            name (str): 显示的发送者名称
        """
        if target is not ...:
            if isinstance(target, int):
                data.update(senderId=target)
            else:
                data.update(senderId=target.id)
                if isinstance(target, Member):
                    data.update(senderName=target.name)
                else:
                    data.update(senderName=target.nickname)
        if time is not ...:
            data.update(time=time)
        if name is not ...:
            data.update(senderName=name)
        if message is not ...:
            data.update(messageChain=message)
        super().__init__(**data)


class Forward(Element):
    """
    指示合并转发信息

    nodeList (List[ForwardNode]): 转发的消息节点
    """

    type = "Forward"

    node_list: List[ForwardNode] = Field(None, alias="nodeList")
    """转发节点列表"""

    def __init__(self, *nodes: Union[Iterable[ForwardNode], ForwardNode, "MessageEvent"], **data) -> None:
        """构建转发消息对象

        Args:
            *nodes (List[ForwardNode]): 转发节点的列表
        """
        from ..event.message import MessageEvent
        from ..model.relationship import Client

        if nodes:
            node_list: List[ForwardNode] = []
            for i in nodes:
                if isinstance(i, ForwardNode):
                    node_list.append(i)
                elif isinstance(i, MessageEvent):
                    if not isinstance(i.sender, Client):
                        node_list.append(
                            ForwardNode(
                                i.sender, time=i.message_chain.get_first(Source).time, message=i.message_chain
                            )
                        )
                else:
                    node_list.extend(i)
            data.update(nodeList=node_list)
        super().__init__(**data)

    def __str__(self) -> str:
        return f"[合并转发:共{len(self.node_list)}条]"

    def as_persistent_string(self) -> str:

        data: str = escape_bracket(f"[{','.join(node.json() for node in self.node_list)}")
        return f"[mirai:{self.type}:{data}]"

    @classmethod
    def parse_obj(cls, obj: Any) -> Self:
        if isinstance(obj, list):
            return cls([ForwardNode.parse_obj(o) for o in obj])
        return cls(**obj)

    @overload
    def __getitem__(self, key: int) -> ForwardNode:
        ...

    @overload
    def __getitem__(self, key: slice) -> List[ForwardNode]:
        ...

    def __getitem__(self, key: Union[int, slice]) -> Union[ForwardNode, List[ForwardNode]]:
        return self.node_list[key]


@internal_cls()
class File(Element):
    """指示一个文件信息元素"""

    type = "File"

    id: str
    """文件 ID"""

    name: str
    """文件名"""

    size: int
    """文件大小"""

    def __str__(self) -> str:
        return f"[文件:{self.name}]"

    def as_persistent_string(self) -> str:
        return ""


class MiraiCode(Element):
    """Mirai 码, 并不建议直接使用. Ariadne 也不会提供互转换接口."""

    type = "MiraiCode"

    code: str
    """Mirai Code"""


class ImageType(Enum):
    """Image 类型的枚举."""

    Friend = "Friend"
    """好友消息"""

    Group = "Group"
    """群组消息"""

    Temp = "Temp"
    """临时消息"""

    Unknown = "Unknown"
    """未知消息"""


image_upload_method_type_map = {
    UploadMethod.Friend: ImageType.Friend,
    UploadMethod.Group: ImageType.Group,
    UploadMethod.Temp: ImageType.Temp,
}


class MultimediaElement(Element):
    """指示多媒体消息元素."""

    id: Optional[str]
    """元素 ID"""

    url: Optional[str] = None
    """元素的下载 url"""

    base64: Optional[str] = None
    """元素的 base64"""

    def __init__(
        self,
        id: Optional[str] = None,
        url: Optional[str] = None,
        *,
        path: Optional[Union[Path, str]] = None,
        base64: Optional[str] = None,
        data_bytes: Union[None, bytes, BytesIO] = None,
        **kwargs,
    ) -> None:
        """
        id (str, optional): 元素 ID
        url (str, optional): 元素的下载 url
        path (Union[Path, str], optional): 文件路径
        data_bytes (Union[None, BytesIO, bytes], optional): 元素的字节数据
        """
        data = {"id": value for key, value in kwargs.items() if key.lower().endswith("id")}

        if sum([bool(url), bool(path), bool(base64)]) > 1:
            raise ValueError("Too many binary initializers!")
        # Web initializer
        data["id"] = data.get("id", id)
        data["url"] = url
        # Binary initializer
        if path:
            if isinstance(path, str):
                path = Path(path)
            if not path.exists():
                raise FileNotFoundError(f"{path} is not exist!")
            data["base64"] = b64encode(path.read_bytes())
        elif base64:
            data["base64"] = base64
        elif data_bytes:
            if isinstance(data_bytes, bytes):
                data["base64"] = b64encode(data_bytes)
            if isinstance(data_bytes, BytesIO):
                data["base64"] = b64encode(data_bytes.read())
        super().__init__(**data, **kwargs)

    async def get_bytes(self) -> bytes:
        """尝试获取消息元素的 bytes, 注意, 你无法获取并不包含 url 且不包含 base64 属性的本元素的 bytes.

        Raises:
            ValueError: 你尝试获取并不包含 url 属性的本元素的 bytes.

        Returns:
            bytes: 元素原始数据
        """
        from ..app import Ariadne

        if self.base64:
            return b64decode(self.base64)
        if not self.url:
            raise ValueError("you should offer a url.")
        session = Ariadne.launch_manager.get_interface(AiohttpClientInterface).service.session
        async with session.get(self.url) as response:
            response.raise_for_status()
            data = await response.read()
            self.base64 = b64encode(data).decode("ascii")
            return data

    def as_persistent_string(self, binary: bool = True) -> str:
        if binary:
            return super().as_persistent_string()
        else:
            data: str = escape_bracket(
                j_dump(
                    self.dict(
                        exclude={"type", "base64"},
                    ),
                    indent=None,
                    separators=(",", ":"),
                )
            )
        return f"[mirai:{self.type}:{data}]"

    @property
    def uuid(self):
        """多媒体元素的 uuid, 即元素在 mirai 内部的标识"""
        return self.id.split(".")[0].strip("/{}").lower() if self.id else ""

    def __eq__(self, other: "MultimediaElement"):
        if self.__class__ is not other.__class__:
            return False
        if self.uuid and self.uuid == other.uuid:
            return True
        if self.url and self.url == other.url:
            return True
        return self.base64 and self.base64 == other.base64


class Image(MultimediaElement):
    """指示消息中的图片元素"""

    type = "Image"

    id: Optional[str] = Field(None, alias="imageId")

    def __init__(
        self,
        id: Optional[str] = None,
        url: Optional[str] = None,
        *,
        path: Optional[Union[Path, str]] = None,
        base64: Optional[str] = None,
        data_bytes: Union[None, bytes, BytesIO] = None,
        **kwargs,
    ) -> None:
        super().__init__(id=id, url=url, path=path, base64=base64, data_bytes=data_bytes, **kwargs)

    def to_flash_image(self) -> "FlashImage":
        """将 Image 转换为 FlashImage

        Returns:
            FlashImage: 转换后的 FlashImage
        """
        return FlashImage.parse_obj({**self.dict(), "type": "FlashImage"})

    @classmethod
    def from_flash_image(cls, flash: "FlashImage") -> "Image":
        """从 FlashImage 构造 Image

        Returns:
            Image: 构造出的 Image
        """
        return cls.parse_obj({**flash.dict(), "type": "Image"})

    def __str__(self) -> str:
        return "[图片]"


class FlashImage(Image):
    """指示消息中的闪照元素"""

    type = "FlashImage"

    def __init__(
        self,
        id: Optional[str] = None,
        url: Optional[str] = None,
        *,
        path: Optional[Union[Path, str]] = None,
        base64: Optional[str] = None,
        data_bytes: Union[None, bytes, BytesIO] = None,
        **kwargs,
    ) -> None:
        super().__init__(id=id, url=url, path=path, base64=base64, data_bytes=data_bytes, **kwargs)

    def to_image(self) -> "Image":
        """将 FlashImage 转换为 Image

        Returns:
            Image: 转换后的 Image
        """
        return Image.parse_obj({**self.dict(), "type": "Image"})

    @classmethod
    def from_image(cls, image: "Image") -> "FlashImage":
        """从 Image 构造 FlashImage

        Returns:
            FlashImage: 构造出的 FlashImage
        """
        return cls.parse_obj({**image.dict(), "type": "FlashImage"})

    def __str__(self) -> str:
        return "[闪照]"


class Voice(MultimediaElement):
    """指示消息中的语音元素"""

    type = "Voice"

    id: Optional[str] = Field(None, alias="voiceId")

    def __init__(
        self,
        id: Optional[str] = None,
        url: Optional[str] = None,
        *,
        path: Optional[Union[Path, str]] = None,
        base64: Optional[str] = None,
        data_bytes: Union[None, bytes, BytesIO] = None,
        **kwargs,
    ) -> None:
        super().__init__(id=id, url=url, path=path, base64=base64, data_bytes=data_bytes, **kwargs)

    length: Optional[int]
    """语音长度"""

    def __str__(self) -> str:
        return "[语音]"


def _update_forward_refs():
    """
    Internal function.
    Update the forward references.
    """
    from ..model import BotMessage
    from .chain import MessageChain

    Quote.update_forward_refs(MessageChain=MessageChain)
    ForwardNode.update_forward_refs(MessageChain=MessageChain)
    BotMessage.update_forward_refs(MessageChain=MessageChain)
=======
"""Ariadne 中的消息元素"""
from base64 import b64decode, b64encode
from datetime import datetime
from enum import Enum
from io import BytesIO
from json import dumps as j_dump
from pathlib import Path
from typing import TYPE_CHECKING, Any, Iterable, List, Optional, Union, overload

from graia.amnesia.builtins.aiohttp import AiohttpClientInterface
from graia.amnesia.message import Element as BaseElement
from graia.amnesia.message import Text as BaseText
from pydantic import validator
from pydantic.fields import Field
from typing_extensions import Self

from ..connection.util import UploadMethod
from ..model import AriadneBaseModel, Friend, Member, Stranger
from ..util import escape_bracket, internal_cls

if TYPE_CHECKING:
    from ..event.message import MessageEvent
    from ..typing import ReprArgs
    from .chain import MessageChain


class Element(AriadneBaseModel, BaseElement):
    """
    指示一个消息中的元素.
    type (str): 元素类型
    """

    type: str = "Unknown"
    """元素类型"""

    def __init__(self, **data):
        return super().__init__(**data)

    def __hash__(self):
        return hash((type(self),) + tuple(self.__dict__.values()))

    @property
    def display(self) -> str:
        """该元素的 "显示" 形式字符串, 趋近于你见到的样子.

        Returns:
            str: "显示" 字符串.
        """
        return str(self)

    def as_persistent_string(self) -> str:
        """持久化字符串表示.

        Returns:
            str: 持久化字符串.
        """
        data: str = escape_bracket(
            j_dump(
                self.dict(
                    exclude={"type"},
                ),
                indent=None,
                separators=(",", ":"),
            )
        )
        return f"[mirai:{self.type}:{data}]"

    def __repr_args__(self) -> "ReprArgs":
        return list(self.dict(exclude={"type"}).items())

    def __str__(self) -> str:
        return ""

    def __add__(self, content: Union["MessageChain", List["Element"], "Element", str]) -> "MessageChain":
        from .chain import MessageChain

        if isinstance(content, str):
            content = Plain(content)
        if isinstance(content, Element):
            content = [content]
        if isinstance(content, MessageChain):
            content = content.__root__
        return MessageChain(content + [self], inline=True)

    def __radd__(self, content: Union["MessageChain", List["Element"], "Element", str]) -> "MessageChain":
        from .chain import MessageChain

        if isinstance(content, str):
            content = Plain(content)
        if isinstance(content, Element):
            content = [content]
        if isinstance(content, MessageChain):
            content = content.__root__
        return MessageChain([self] + content, inline=True)


class Plain(Element, BaseText):
    """代表消息中的文本元素"""

    type: str = "Plain"

    text: str
    """实际的文本"""

    def __init__(self, text: str, **kwargs) -> None:
        """实例化一个 Plain 消息元素, 用于承载消息中的文字.

        Args:
            text (str): 元素所包含的文字
        """
        super().__init__(text=text)  # type: ignore

    def __str__(self) -> str:
        return self.text

    def as_persistent_string(self) -> str:
        return self.text

    def __eq__(self, other: object) -> bool:
        return isinstance(other, (Plain, BaseText)) and self.text == other.text


@internal_cls()
class Source(Element):
    """表示消息在一个特定聊天区域内的唯一标识"""

    type: str = "Source"

    id: int
    """消息 ID"""

    time: datetime
    """发送时间"""

    def __int__(self):
        return self.id

    def as_persistent_string(self) -> str:
        return ""

    async def fetch_original(self) -> "MessageChain":
        """尝试从本元素恢复原本的消息链, 有可能失败.

        Returns:
            MessageChain: 原来的消息链.
        """
        from ..app import Ariadne

        return (await Ariadne.current().get_message_from_id(self.id)).message_chain


@internal_cls()
class Quote(Element):
    """表示消息中回复其他消息/用户的部分, 通常包含一个完整的消息链(`origin` 属性)"""

    type: str = "Quote"

    id: int
    """引用的消息 ID"""

    group_id: int = Field(..., alias="groupId")
    """引用消息所在群号 (好友消息为 0)"""

    sender_id: int = Field(..., alias="senderId")
    """发送者 QQ 号"""

    target_id: int = Field(..., alias="targetId")
    """原消息的接收者QQ号 (或群号) """

    origin: "MessageChain"
    """原来的消息链"""

    @validator("origin", pre=True, allow_reuse=True)
    def _(cls, v):
        from .chain import MessageChain

        return MessageChain(v)  # no need to parse objects, they are universal!

    def as_persistent_string(self) -> str:
        return ""


class At(Element):
    """该消息元素用于承载消息中用于提醒/呼唤特定用户的部分."""

    type: str = "At"

    target: int
    """At 的目标 QQ 号"""

    representation: Optional[str] = Field(None, alias="display")
    """显示名称"""

    def __init__(self, target: Union[int, Member] = ..., **data) -> None:
        """实例化一个 At 消息元素, 用于承载消息中用于提醒/呼唤特定用户的部分.

        Args:
            target (int): 需要提醒/呼唤的特定用户的 QQ 号(或者说 id.)
        """
        if target is not ...:
            if isinstance(target, int):
                data.update(target=target)
            else:
                data.update(target=target.id)
        super().__init__(**data)

    def __eq__(self, other: "At"):
        return isinstance(other, At) and self.target == other.target

    def __str__(self) -> str:
        return f"@{self.representation}" if self.representation else f"@{self.target}"


class AtAll(Element):
    """该消息元素用于群组中的管理员提醒群组中的所有成员"""

    type: str = "AtAll"

    def __init__(self, *_, **__) -> None:
        super().__init__()

    def __str__(self) -> str:
        return "@全体成员"


class Face(Element):
    """表示消息中所附带的表情, 这些表情大多都是聊天工具内置的."""

    type: str = "Face"

    face_id: Optional[int] = Field(None, alias="faceId")
    """QQ 表情编号, 优先于 name"""

    name: Optional[str] = None
    """QQ 表情名称"""

    def __init__(self, id: int = ..., name: str = ..., **data) -> None:
        """

        Args:
            face_id (int, optional): QQ 表情编号
            name (str, optional): QQ 表情名称
        """
        if id is not ...:
            data.update(faceId=id)
        if name is not ...:
            data.update(name=name)
        super().__init__(**data)

    def __str__(self) -> str:
        return f"[表情: {self.name or self.face_id}]"

    def __eq__(self, other) -> bool:
        return isinstance(other, Face) and (self.face_id == other.face_id or self.name == other.name)


@internal_cls()
class MarketFace(Element):
    """表示消息中的商城表情."""

    type: str = "MarketFace"

    face_id: Optional[int] = Field(None, alias="id")
    """QQ 表情编号"""

    name: Optional[str] = None
    """QQ 表情名称"""

    def __str__(self) -> str:
        return f"[商城表情: {self.name or self.face_id}]"

    def __eq__(self, other) -> bool:
        return isinstance(other, MarketFace) and (self.face_id == other.face_id or self.name == other.name)


class Xml(Element):
    """表示消息中的 XML 消息元素"""

    type = "Xml"

    xml: str
    """XML文本"""

    def __init__(self, xml: str, **_) -> None:
        super().__init__(xml=xml)

    def __str__(self) -> str:
        return "[XML消息]"


class Json(Element):
    """表示消息中的 JSON 消息元素"""

    type = "Json"

    Json: str = Field(None, alias="json")
    """JSON 文本"""

    def __init__(self, json: Union[dict, list, str], **kwargs) -> None:
        if isinstance(json, (dict, list)):
            json = j_dump(json)
        super().__init__(json=json, **kwargs)

    def __str__(self) -> str:
        return "[JSON消息]"


class App(Element):
    """表示消息中自带的 App 消息元素"""

    type = "App"

    content: str
    """App 内容"""

    def __init__(self, content: str, **_) -> None:
        super().__init__(content=content)

    def __str__(self) -> str:
        return "[APP消息]"


class PokeMethods(str, Enum):
    """戳一戳可用方法"""

    ChuoYiChuo = "ChuoYiChuo"
    """戳一戳"""

    BiXin = "BiXin"
    """比心"""

    DianZan = "DianZan"
    """点赞"""

    XinSui = "XinSui"
    """心碎"""

    LiuLiuLiu = "LiuLiuLiu"
    """666"""

    FangDaZhao = "FangDaZhao"
    """放大招"""

    BaoBeiQiu = "BaoBeiQiu"
    """宝贝球"""

    Rose = "Rose"
    """玫瑰花"""

    ZhaoHuanShu = "ZhaoHuanShu"
    """召唤术"""

    RangNiPi = "RangNiPi"
    """让你皮"""

    JeiYin = "JeiYin"
    """结印"""

    ShouLei = "ShouLei"
    """手雷"""

    GouYin = "GouYin"
    """勾引"""

    ZhuaYiXia = "ZhuaYiXia"
    """抓一下"""

    SuiPing = "SuiPing"
    """碎屏"""

    QiaoMen = "QiaoMen"
    """敲门"""


class Poke(Element):
    """表示消息中戳一戳消息元素"""

    type = "Poke"

    name: PokeMethods
    """戳一戳使用的方法"""

    def __init__(self, name: PokeMethods, *_, **__) -> None:
        super().__init__(name=name)

    def __str__(self) -> str:
        return f"[戳一戳:{self.name}]"


class Dice(Element):
    """表示消息中骰子消息元素"""

    type = "Dice"

    value: int
    """骰子值"""

    def __init__(self, value: int, *_, **__) -> None:
        super().__init__(value=value)

    def __str__(self) -> str:
        return f"[骰子:{self.value}]"


class MusicShareKind(str, Enum):
    """音乐分享的来源。"""

    NeteaseCloudMusic = "NeteaseCloudMusic"
    """网易云音乐"""

    QQMusic = "QQMusic"
    """QQ音乐"""

    MiguMusic = "MiguMusic"
    """咪咕音乐"""

    KugouMusic = "KugouMusic"
    """酷狗音乐"""

    KuwoMusic = "KuwoMusic"
    """酷我音乐"""


class MusicShare(Element):
    """表示消息中音乐分享消息元素"""

    type = "MusicShare"

    kind: MusicShareKind
    """音乐分享的来源"""

    title: Optional[str]
    """音乐标题"""

    summary: Optional[str]
    """音乐摘要"""

    jumpUrl: Optional[str]
    """音乐跳转链接"""

    pictureUrl: Optional[str]
    """音乐图片链接"""

    musicUrl: Optional[str]
    """音乐链接"""

    brief: Optional[str]
    """音乐简介"""

    def __init__(
        self,
        kind: MusicShareKind,
        title: Optional[str] = None,
        summary: Optional[str] = None,
        jumpUrl: Optional[str] = None,
        pictureUrl: Optional[str] = None,
        musicUrl: Optional[str] = None,
        brief: Optional[str] = None,
        *_,
        **__,
    ) -> None:
        super().__init__(
            kind=kind,
            title=title,
            summary=summary,
            jumpUrl=jumpUrl,
            pictureUrl=pictureUrl,
            musicUrl=musicUrl,
            brief=brief,
        )

    def __str__(self) -> str:
        return f"[音乐分享:{self.title}, {self.brief}]"


class ForwardNode(AriadneBaseModel):
    """表示合并转发中的一个节点"""

    sender_id: int = Field(None, alias="senderId")
    """发送者 QQ 号 (决定显示头像)"""

    time: datetime
    """发送时间"""

    sender_name: str = Field(None, alias="senderName")
    """发送者显示名字"""

    message_chain: Optional["MessageChain"] = Field(None, alias="messageChain")
    """发送的消息链"""

    message_id: Optional[int] = Field(None, alias="messageId")
    """缓存的消息 ID"""

    def __init__(
        self,
        target: Union[int, Friend, Member, Stranger] = ...,
        time: datetime = ...,
        message: "MessageChain" = ...,
        name: str = ...,
        **data,
    ) -> None:
        """构建合并转发的一个节点

        Args:
            target (Union[int, Friend, Member, Stranger]): 发送者 QQ
            time (datetime): 发送时间
            message (MessageChain): 发送的消息链
            name (str): 显示的发送者名称
        """
        if target is not ...:
            if isinstance(target, int):
                data.update(senderId=target)
            else:
                data.update(senderId=target.id)
                if isinstance(target, Member):
                    data.update(senderName=target.name)
                else:
                    data.update(senderName=target.nickname)
        if time is not ...:
            data.update(time=time)
        if name is not ...:
            data.update(senderName=name)
        if message is not ...:
            data.update(messageChain=message)
        super().__init__(**data)


class Forward(Element):
    """
    指示合并转发信息

    nodeList (List[ForwardNode]): 转发的消息节点
    """

    type = "Forward"

    node_list: List[ForwardNode] = Field(None, alias="nodeList")
    """转发节点列表"""

    def __init__(self, *nodes: Union[Iterable[ForwardNode], ForwardNode, "MessageEvent"], **data) -> None:
        """构建转发消息对象

        Args:
            *nodes (List[ForwardNode]): 转发节点的列表
        """
        from ..event.message import MessageEvent
        from ..model.relationship import Client

        if nodes:
            node_list: List[ForwardNode] = []
            for i in nodes:
                if isinstance(i, ForwardNode):
                    node_list.append(i)
                elif isinstance(i, MessageEvent):
                    if not isinstance(i.sender, Client):
                        node_list.append(
                            ForwardNode(
                                i.sender, time=i.message_chain.get_first(Source).time, message=i.message_chain
                            )
                        )
                else:
                    node_list.extend(i)
            data.update(nodeList=node_list)
        super().__init__(**data)

    def __str__(self) -> str:
        return f"[合并转发:共{len(self.node_list)}条]"

    def as_persistent_string(self) -> str:

        data: str = escape_bracket(f"[{','.join(node.json() for node in self.node_list)}")
        return f"[mirai:{self.type}:{data}]"

    @classmethod
    def parse_obj(cls, obj: Any) -> Self:
        if isinstance(obj, list):
            return cls([ForwardNode.parse_obj(o) for o in obj])
        return cls(**obj)

    @overload
    def __getitem__(self, key: int) -> ForwardNode:
        ...

    @overload
    def __getitem__(self, key: slice) -> List[ForwardNode]:
        ...

    def __getitem__(self, key: Union[int, slice]) -> Union[ForwardNode, List[ForwardNode]]:
        return self.node_list[key]


@internal_cls()
class File(Element):
    """指示一个文件信息元素"""

    type = "File"

    id: str
    """文件 ID"""

    name: str
    """文件名"""

    size: int
    """文件大小"""

    def __str__(self) -> str:
        return f"[文件:{self.name}]"

    def as_persistent_string(self) -> str:
        return ""


class MiraiCode(Element):
    """Mirai 码, 并不建议直接使用. Ariadne 也不会提供互转换接口."""

    type = "MiraiCode"

    code: str
    """Mirai Code"""


class ImageType(Enum):
    """Image 类型的枚举."""

    Friend = "Friend"
    """好友消息"""

    Group = "Group"
    """群组消息"""

    Temp = "Temp"
    """临时消息"""

    Unknown = "Unknown"
    """未知消息"""


image_upload_method_type_map = {
    UploadMethod.Friend: ImageType.Friend,
    UploadMethod.Group: ImageType.Group,
    UploadMethod.Temp: ImageType.Temp,
}


class MultimediaElement(Element):
    """指示多媒体消息元素."""

    id: Optional[str]
    """元素 ID"""

    url: Optional[str] = None
    """元素的下载 url"""

    base64: Optional[str] = None
    """元素的 base64"""

    def __init__(
        self,
        id: Optional[str] = None,
        url: Optional[str] = None,
        *,
        path: Optional[Union[Path, str]] = None,
        base64: Optional[str] = None,
        data_bytes: Union[None, bytes, BytesIO] = None,
        **kwargs,
    ) -> None:
        """
        id (str, optional): 元素 ID
        url (str, optional): 元素的下载 url
        path (Union[Path, str], optional): 文件路径
        data_bytes (Union[None, BytesIO, bytes], optional): 元素的字节数据
        """
        data = {"id": value for key, value in kwargs.items() if key.lower().endswith("id")}

        if sum([bool(url), bool(path), bool(base64)]) > 1:
            raise ValueError("Too many binary initializers!")
        # Web initializer
        data["id"] = data.get("id", id)
        data["url"] = url
        # Binary initializer
        if path:
            if isinstance(path, str):
                path = Path(path)
            if not path.exists():
                raise FileNotFoundError(f"{path} is not exist!")
            data["base64"] = b64encode(path.read_bytes())
        elif base64:
            data["base64"] = base64
        elif data_bytes:
            if isinstance(data_bytes, bytes):
                data["base64"] = b64encode(data_bytes)
            if isinstance(data_bytes, BytesIO):
                data["base64"] = b64encode(data_bytes.read())
        super().__init__(**data, **kwargs)

    async def get_bytes(self) -> bytes:
        """尝试获取消息元素的 bytes, 注意, 你无法获取并不包含 url 且不包含 base64 属性的本元素的 bytes.

        Raises:
            ValueError: 你尝试获取并不包含 url 属性的本元素的 bytes.

        Returns:
            bytes: 元素原始数据
        """
        from ..app import Ariadne

        if self.base64:
            return b64decode(self.base64)
        if not self.url:
            raise ValueError("you should offer a url.")
        session = Ariadne.launch_manager.get_interface(AiohttpClientInterface).service.session
        async with session.get(self.url) as response:
            response.raise_for_status()
            data = await response.read()
            self.base64 = b64encode(data).decode("ascii")
            return data

    def as_persistent_string(self, binary: bool = True) -> str:
        if binary:
            return super().as_persistent_string()
        else:
            data: str = escape_bracket(
                j_dump(
                    self.dict(
                        exclude={"type", "base64"},
                    ),
                    indent=None,
                    separators=(",", ":"),
                )
            )
        return f"[mirai:{self.type}:{data}]"

    @property
    def uuid(self):
        """多媒体元素的 uuid, 即元素在 mirai 内部的标识"""
        return self.id.split(".")[0].strip("/{}").lower() if self.id else ""

    def __eq__(self, other: "MultimediaElement"):
        if self.__class__ is not other.__class__:
            return False
        if self.uuid and self.uuid == other.uuid:
            return True
        if self.url and self.url == other.url:
            return True
        return self.base64 and self.base64 == other.base64


class Image(MultimediaElement):
    """指示消息中的图片元素"""

    type = "Image"

    id: Optional[str] = Field(None, alias="imageId")
    width: Optional[int] = None
    height: Optional[int] = None
    size: Optional[int] = None
    image_type: Optional[str] = Field(None, alias="imageType")
    is_emoji: Optional[bool] = Field(None, alias="isEmoji")

    def __init__(
        self,
        id: Optional[str] = None,
        url: Optional[str] = None,
        *,
        path: Optional[Union[Path, str]] = None,
        base64: Optional[str] = None,
        data_bytes: Union[None, bytes, BytesIO] = None,
        **kwargs,
    ) -> None:
        super().__init__(id=id, url=url, path=path, base64=base64, data_bytes=data_bytes, **kwargs)

    def to_flash_image(self) -> "FlashImage":
        """将 Image 转换为 FlashImage

        Returns:
            FlashImage: 转换后的 FlashImage
        """
        return FlashImage.parse_obj({**self.dict(), "type": "FlashImage"})

    @classmethod
    def from_flash_image(cls, flash: "FlashImage") -> "Image":
        """从 FlashImage 构造 Image

        Returns:
            Image: 构造出的 Image
        """
        return cls.parse_obj({**flash.dict(), "type": "Image"})

    def __str__(self) -> str:
        return "[图片]"


class FlashImage(Image):
    """指示消息中的闪照元素"""

    type = "FlashImage"

    def __init__(
        self,
        id: Optional[str] = None,
        url: Optional[str] = None,
        *,
        path: Optional[Union[Path, str]] = None,
        base64: Optional[str] = None,
        data_bytes: Union[None, bytes, BytesIO] = None,
        **kwargs,
    ) -> None:
        super().__init__(id=id, url=url, path=path, base64=base64, data_bytes=data_bytes, **kwargs)

    def to_image(self) -> "Image":
        """将 FlashImage 转换为 Image

        Returns:
            Image: 转换后的 Image
        """
        return Image.parse_obj({**self.dict(), "type": "Image"})

    @classmethod
    def from_image(cls, image: "Image") -> "FlashImage":
        """从 Image 构造 FlashImage

        Returns:
            FlashImage: 构造出的 FlashImage
        """
        return cls.parse_obj({**image.dict(), "type": "FlashImage"})

    def __str__(self) -> str:
        return "[闪照]"


class Voice(MultimediaElement):
    """指示消息中的语音元素"""

    type = "Voice"

    id: Optional[str] = Field(None, alias="voiceId")

    def __init__(
        self,
        id: Optional[str] = None,
        url: Optional[str] = None,
        *,
        path: Optional[Union[Path, str]] = None,
        base64: Optional[str] = None,
        data_bytes: Union[None, bytes, BytesIO] = None,
        **kwargs,
    ) -> None:
        super().__init__(id=id, url=url, path=path, base64=base64, data_bytes=data_bytes, **kwargs)

    length: Optional[int]
    """语音长度"""

    def __str__(self) -> str:
        return "[语音]"


def _update_forward_refs():
    """
    Internal function.
    Update the forward references.
    """
    from .chain import MessageChain

    Quote.update_forward_refs(MessageChain=MessageChain)
    ForwardNode.update_forward_refs(MessageChain=MessageChain)
>>>>>>> d0c1f580
<|MERGE_RESOLUTION|>--- conflicted
+++ resolved
@@ -1,4 +1,3 @@
-<<<<<<< HEAD
 """Ariadne 中的消息元素"""
 from base64 import b64decode, b64encode
 from datetime import datetime
@@ -17,7 +16,7 @@
 
 from ..connection.util import UploadMethod
 from ..model import AriadneBaseModel, Friend, Member, Stranger
-from ..util import deprecated, escape_bracket, internal_cls
+from ..util import escape_bracket, internal_cls
 
 if TYPE_CHECKING:
     from ..event.message import MessageEvent
@@ -39,17 +38,6 @@
 
     def __hash__(self):
         return hash((type(self),) + tuple(self.__dict__.values()))
-
-    if not TYPE_CHECKING:
-
-        @deprecated("0.8.0", "Use `display` instead.")
-        def as_display(self) -> str:
-            """返回该元素的 "显示" 形式字符串, 趋近于你见到的样子.
-
-            Returns:
-                str: "显示" 字符串.
-            """
-            return str(self)
 
     @property
     def display(self) -> str:
@@ -144,6 +132,9 @@
     time: datetime
     """发送时间"""
 
+    def __int__(self):
+        return self.id
+
     def as_persistent_string(self) -> str:
         return ""
 
@@ -381,6 +372,7 @@
     """敲门"""
 
     Unknown = "Unknown"
+    """未知戳一戳"""
 
     @staticmethod
     def _missing_(_) -> "PokeMethods":
@@ -870,877 +862,7 @@
     Internal function.
     Update the forward references.
     """
-    from ..model import BotMessage
     from .chain import MessageChain
 
     Quote.update_forward_refs(MessageChain=MessageChain)
-    ForwardNode.update_forward_refs(MessageChain=MessageChain)
-    BotMessage.update_forward_refs(MessageChain=MessageChain)
-=======
-"""Ariadne 中的消息元素"""
-from base64 import b64decode, b64encode
-from datetime import datetime
-from enum import Enum
-from io import BytesIO
-from json import dumps as j_dump
-from pathlib import Path
-from typing import TYPE_CHECKING, Any, Iterable, List, Optional, Union, overload
-
-from graia.amnesia.builtins.aiohttp import AiohttpClientInterface
-from graia.amnesia.message import Element as BaseElement
-from graia.amnesia.message import Text as BaseText
-from pydantic import validator
-from pydantic.fields import Field
-from typing_extensions import Self
-
-from ..connection.util import UploadMethod
-from ..model import AriadneBaseModel, Friend, Member, Stranger
-from ..util import escape_bracket, internal_cls
-
-if TYPE_CHECKING:
-    from ..event.message import MessageEvent
-    from ..typing import ReprArgs
-    from .chain import MessageChain
-
-
-class Element(AriadneBaseModel, BaseElement):
-    """
-    指示一个消息中的元素.
-    type (str): 元素类型
-    """
-
-    type: str = "Unknown"
-    """元素类型"""
-
-    def __init__(self, **data):
-        return super().__init__(**data)
-
-    def __hash__(self):
-        return hash((type(self),) + tuple(self.__dict__.values()))
-
-    @property
-    def display(self) -> str:
-        """该元素的 "显示" 形式字符串, 趋近于你见到的样子.
-
-        Returns:
-            str: "显示" 字符串.
-        """
-        return str(self)
-
-    def as_persistent_string(self) -> str:
-        """持久化字符串表示.
-
-        Returns:
-            str: 持久化字符串.
-        """
-        data: str = escape_bracket(
-            j_dump(
-                self.dict(
-                    exclude={"type"},
-                ),
-                indent=None,
-                separators=(",", ":"),
-            )
-        )
-        return f"[mirai:{self.type}:{data}]"
-
-    def __repr_args__(self) -> "ReprArgs":
-        return list(self.dict(exclude={"type"}).items())
-
-    def __str__(self) -> str:
-        return ""
-
-    def __add__(self, content: Union["MessageChain", List["Element"], "Element", str]) -> "MessageChain":
-        from .chain import MessageChain
-
-        if isinstance(content, str):
-            content = Plain(content)
-        if isinstance(content, Element):
-            content = [content]
-        if isinstance(content, MessageChain):
-            content = content.__root__
-        return MessageChain(content + [self], inline=True)
-
-    def __radd__(self, content: Union["MessageChain", List["Element"], "Element", str]) -> "MessageChain":
-        from .chain import MessageChain
-
-        if isinstance(content, str):
-            content = Plain(content)
-        if isinstance(content, Element):
-            content = [content]
-        if isinstance(content, MessageChain):
-            content = content.__root__
-        return MessageChain([self] + content, inline=True)
-
-
-class Plain(Element, BaseText):
-    """代表消息中的文本元素"""
-
-    type: str = "Plain"
-
-    text: str
-    """实际的文本"""
-
-    def __init__(self, text: str, **kwargs) -> None:
-        """实例化一个 Plain 消息元素, 用于承载消息中的文字.
-
-        Args:
-            text (str): 元素所包含的文字
-        """
-        super().__init__(text=text)  # type: ignore
-
-    def __str__(self) -> str:
-        return self.text
-
-    def as_persistent_string(self) -> str:
-        return self.text
-
-    def __eq__(self, other: object) -> bool:
-        return isinstance(other, (Plain, BaseText)) and self.text == other.text
-
-
-@internal_cls()
-class Source(Element):
-    """表示消息在一个特定聊天区域内的唯一标识"""
-
-    type: str = "Source"
-
-    id: int
-    """消息 ID"""
-
-    time: datetime
-    """发送时间"""
-
-    def __int__(self):
-        return self.id
-
-    def as_persistent_string(self) -> str:
-        return ""
-
-    async def fetch_original(self) -> "MessageChain":
-        """尝试从本元素恢复原本的消息链, 有可能失败.
-
-        Returns:
-            MessageChain: 原来的消息链.
-        """
-        from ..app import Ariadne
-
-        return (await Ariadne.current().get_message_from_id(self.id)).message_chain
-
-
-@internal_cls()
-class Quote(Element):
-    """表示消息中回复其他消息/用户的部分, 通常包含一个完整的消息链(`origin` 属性)"""
-
-    type: str = "Quote"
-
-    id: int
-    """引用的消息 ID"""
-
-    group_id: int = Field(..., alias="groupId")
-    """引用消息所在群号 (好友消息为 0)"""
-
-    sender_id: int = Field(..., alias="senderId")
-    """发送者 QQ 号"""
-
-    target_id: int = Field(..., alias="targetId")
-    """原消息的接收者QQ号 (或群号) """
-
-    origin: "MessageChain"
-    """原来的消息链"""
-
-    @validator("origin", pre=True, allow_reuse=True)
-    def _(cls, v):
-        from .chain import MessageChain
-
-        return MessageChain(v)  # no need to parse objects, they are universal!
-
-    def as_persistent_string(self) -> str:
-        return ""
-
-
-class At(Element):
-    """该消息元素用于承载消息中用于提醒/呼唤特定用户的部分."""
-
-    type: str = "At"
-
-    target: int
-    """At 的目标 QQ 号"""
-
-    representation: Optional[str] = Field(None, alias="display")
-    """显示名称"""
-
-    def __init__(self, target: Union[int, Member] = ..., **data) -> None:
-        """实例化一个 At 消息元素, 用于承载消息中用于提醒/呼唤特定用户的部分.
-
-        Args:
-            target (int): 需要提醒/呼唤的特定用户的 QQ 号(或者说 id.)
-        """
-        if target is not ...:
-            if isinstance(target, int):
-                data.update(target=target)
-            else:
-                data.update(target=target.id)
-        super().__init__(**data)
-
-    def __eq__(self, other: "At"):
-        return isinstance(other, At) and self.target == other.target
-
-    def __str__(self) -> str:
-        return f"@{self.representation}" if self.representation else f"@{self.target}"
-
-
-class AtAll(Element):
-    """该消息元素用于群组中的管理员提醒群组中的所有成员"""
-
-    type: str = "AtAll"
-
-    def __init__(self, *_, **__) -> None:
-        super().__init__()
-
-    def __str__(self) -> str:
-        return "@全体成员"
-
-
-class Face(Element):
-    """表示消息中所附带的表情, 这些表情大多都是聊天工具内置的."""
-
-    type: str = "Face"
-
-    face_id: Optional[int] = Field(None, alias="faceId")
-    """QQ 表情编号, 优先于 name"""
-
-    name: Optional[str] = None
-    """QQ 表情名称"""
-
-    def __init__(self, id: int = ..., name: str = ..., **data) -> None:
-        """
-
-        Args:
-            face_id (int, optional): QQ 表情编号
-            name (str, optional): QQ 表情名称
-        """
-        if id is not ...:
-            data.update(faceId=id)
-        if name is not ...:
-            data.update(name=name)
-        super().__init__(**data)
-
-    def __str__(self) -> str:
-        return f"[表情: {self.name or self.face_id}]"
-
-    def __eq__(self, other) -> bool:
-        return isinstance(other, Face) and (self.face_id == other.face_id or self.name == other.name)
-
-
-@internal_cls()
-class MarketFace(Element):
-    """表示消息中的商城表情."""
-
-    type: str = "MarketFace"
-
-    face_id: Optional[int] = Field(None, alias="id")
-    """QQ 表情编号"""
-
-    name: Optional[str] = None
-    """QQ 表情名称"""
-
-    def __str__(self) -> str:
-        return f"[商城表情: {self.name or self.face_id}]"
-
-    def __eq__(self, other) -> bool:
-        return isinstance(other, MarketFace) and (self.face_id == other.face_id or self.name == other.name)
-
-
-class Xml(Element):
-    """表示消息中的 XML 消息元素"""
-
-    type = "Xml"
-
-    xml: str
-    """XML文本"""
-
-    def __init__(self, xml: str, **_) -> None:
-        super().__init__(xml=xml)
-
-    def __str__(self) -> str:
-        return "[XML消息]"
-
-
-class Json(Element):
-    """表示消息中的 JSON 消息元素"""
-
-    type = "Json"
-
-    Json: str = Field(None, alias="json")
-    """JSON 文本"""
-
-    def __init__(self, json: Union[dict, list, str], **kwargs) -> None:
-        if isinstance(json, (dict, list)):
-            json = j_dump(json)
-        super().__init__(json=json, **kwargs)
-
-    def __str__(self) -> str:
-        return "[JSON消息]"
-
-
-class App(Element):
-    """表示消息中自带的 App 消息元素"""
-
-    type = "App"
-
-    content: str
-    """App 内容"""
-
-    def __init__(self, content: str, **_) -> None:
-        super().__init__(content=content)
-
-    def __str__(self) -> str:
-        return "[APP消息]"
-
-
-class PokeMethods(str, Enum):
-    """戳一戳可用方法"""
-
-    ChuoYiChuo = "ChuoYiChuo"
-    """戳一戳"""
-
-    BiXin = "BiXin"
-    """比心"""
-
-    DianZan = "DianZan"
-    """点赞"""
-
-    XinSui = "XinSui"
-    """心碎"""
-
-    LiuLiuLiu = "LiuLiuLiu"
-    """666"""
-
-    FangDaZhao = "FangDaZhao"
-    """放大招"""
-
-    BaoBeiQiu = "BaoBeiQiu"
-    """宝贝球"""
-
-    Rose = "Rose"
-    """玫瑰花"""
-
-    ZhaoHuanShu = "ZhaoHuanShu"
-    """召唤术"""
-
-    RangNiPi = "RangNiPi"
-    """让你皮"""
-
-    JeiYin = "JeiYin"
-    """结印"""
-
-    ShouLei = "ShouLei"
-    """手雷"""
-
-    GouYin = "GouYin"
-    """勾引"""
-
-    ZhuaYiXia = "ZhuaYiXia"
-    """抓一下"""
-
-    SuiPing = "SuiPing"
-    """碎屏"""
-
-    QiaoMen = "QiaoMen"
-    """敲门"""
-
-
-class Poke(Element):
-    """表示消息中戳一戳消息元素"""
-
-    type = "Poke"
-
-    name: PokeMethods
-    """戳一戳使用的方法"""
-
-    def __init__(self, name: PokeMethods, *_, **__) -> None:
-        super().__init__(name=name)
-
-    def __str__(self) -> str:
-        return f"[戳一戳:{self.name}]"
-
-
-class Dice(Element):
-    """表示消息中骰子消息元素"""
-
-    type = "Dice"
-
-    value: int
-    """骰子值"""
-
-    def __init__(self, value: int, *_, **__) -> None:
-        super().__init__(value=value)
-
-    def __str__(self) -> str:
-        return f"[骰子:{self.value}]"
-
-
-class MusicShareKind(str, Enum):
-    """音乐分享的来源。"""
-
-    NeteaseCloudMusic = "NeteaseCloudMusic"
-    """网易云音乐"""
-
-    QQMusic = "QQMusic"
-    """QQ音乐"""
-
-    MiguMusic = "MiguMusic"
-    """咪咕音乐"""
-
-    KugouMusic = "KugouMusic"
-    """酷狗音乐"""
-
-    KuwoMusic = "KuwoMusic"
-    """酷我音乐"""
-
-
-class MusicShare(Element):
-    """表示消息中音乐分享消息元素"""
-
-    type = "MusicShare"
-
-    kind: MusicShareKind
-    """音乐分享的来源"""
-
-    title: Optional[str]
-    """音乐标题"""
-
-    summary: Optional[str]
-    """音乐摘要"""
-
-    jumpUrl: Optional[str]
-    """音乐跳转链接"""
-
-    pictureUrl: Optional[str]
-    """音乐图片链接"""
-
-    musicUrl: Optional[str]
-    """音乐链接"""
-
-    brief: Optional[str]
-    """音乐简介"""
-
-    def __init__(
-        self,
-        kind: MusicShareKind,
-        title: Optional[str] = None,
-        summary: Optional[str] = None,
-        jumpUrl: Optional[str] = None,
-        pictureUrl: Optional[str] = None,
-        musicUrl: Optional[str] = None,
-        brief: Optional[str] = None,
-        *_,
-        **__,
-    ) -> None:
-        super().__init__(
-            kind=kind,
-            title=title,
-            summary=summary,
-            jumpUrl=jumpUrl,
-            pictureUrl=pictureUrl,
-            musicUrl=musicUrl,
-            brief=brief,
-        )
-
-    def __str__(self) -> str:
-        return f"[音乐分享:{self.title}, {self.brief}]"
-
-
-class ForwardNode(AriadneBaseModel):
-    """表示合并转发中的一个节点"""
-
-    sender_id: int = Field(None, alias="senderId")
-    """发送者 QQ 号 (决定显示头像)"""
-
-    time: datetime
-    """发送时间"""
-
-    sender_name: str = Field(None, alias="senderName")
-    """发送者显示名字"""
-
-    message_chain: Optional["MessageChain"] = Field(None, alias="messageChain")
-    """发送的消息链"""
-
-    message_id: Optional[int] = Field(None, alias="messageId")
-    """缓存的消息 ID"""
-
-    def __init__(
-        self,
-        target: Union[int, Friend, Member, Stranger] = ...,
-        time: datetime = ...,
-        message: "MessageChain" = ...,
-        name: str = ...,
-        **data,
-    ) -> None:
-        """构建合并转发的一个节点
-
-        Args:
-            target (Union[int, Friend, Member, Stranger]): 发送者 QQ
-            time (datetime): 发送时间
-            message (MessageChain): 发送的消息链
-            name (str): 显示的发送者名称
-        """
-        if target is not ...:
-            if isinstance(target, int):
-                data.update(senderId=target)
-            else:
-                data.update(senderId=target.id)
-                if isinstance(target, Member):
-                    data.update(senderName=target.name)
-                else:
-                    data.update(senderName=target.nickname)
-        if time is not ...:
-            data.update(time=time)
-        if name is not ...:
-            data.update(senderName=name)
-        if message is not ...:
-            data.update(messageChain=message)
-        super().__init__(**data)
-
-
-class Forward(Element):
-    """
-    指示合并转发信息
-
-    nodeList (List[ForwardNode]): 转发的消息节点
-    """
-
-    type = "Forward"
-
-    node_list: List[ForwardNode] = Field(None, alias="nodeList")
-    """转发节点列表"""
-
-    def __init__(self, *nodes: Union[Iterable[ForwardNode], ForwardNode, "MessageEvent"], **data) -> None:
-        """构建转发消息对象
-
-        Args:
-            *nodes (List[ForwardNode]): 转发节点的列表
-        """
-        from ..event.message import MessageEvent
-        from ..model.relationship import Client
-
-        if nodes:
-            node_list: List[ForwardNode] = []
-            for i in nodes:
-                if isinstance(i, ForwardNode):
-                    node_list.append(i)
-                elif isinstance(i, MessageEvent):
-                    if not isinstance(i.sender, Client):
-                        node_list.append(
-                            ForwardNode(
-                                i.sender, time=i.message_chain.get_first(Source).time, message=i.message_chain
-                            )
-                        )
-                else:
-                    node_list.extend(i)
-            data.update(nodeList=node_list)
-        super().__init__(**data)
-
-    def __str__(self) -> str:
-        return f"[合并转发:共{len(self.node_list)}条]"
-
-    def as_persistent_string(self) -> str:
-
-        data: str = escape_bracket(f"[{','.join(node.json() for node in self.node_list)}")
-        return f"[mirai:{self.type}:{data}]"
-
-    @classmethod
-    def parse_obj(cls, obj: Any) -> Self:
-        if isinstance(obj, list):
-            return cls([ForwardNode.parse_obj(o) for o in obj])
-        return cls(**obj)
-
-    @overload
-    def __getitem__(self, key: int) -> ForwardNode:
-        ...
-
-    @overload
-    def __getitem__(self, key: slice) -> List[ForwardNode]:
-        ...
-
-    def __getitem__(self, key: Union[int, slice]) -> Union[ForwardNode, List[ForwardNode]]:
-        return self.node_list[key]
-
-
-@internal_cls()
-class File(Element):
-    """指示一个文件信息元素"""
-
-    type = "File"
-
-    id: str
-    """文件 ID"""
-
-    name: str
-    """文件名"""
-
-    size: int
-    """文件大小"""
-
-    def __str__(self) -> str:
-        return f"[文件:{self.name}]"
-
-    def as_persistent_string(self) -> str:
-        return ""
-
-
-class MiraiCode(Element):
-    """Mirai 码, 并不建议直接使用. Ariadne 也不会提供互转换接口."""
-
-    type = "MiraiCode"
-
-    code: str
-    """Mirai Code"""
-
-
-class ImageType(Enum):
-    """Image 类型的枚举."""
-
-    Friend = "Friend"
-    """好友消息"""
-
-    Group = "Group"
-    """群组消息"""
-
-    Temp = "Temp"
-    """临时消息"""
-
-    Unknown = "Unknown"
-    """未知消息"""
-
-
-image_upload_method_type_map = {
-    UploadMethod.Friend: ImageType.Friend,
-    UploadMethod.Group: ImageType.Group,
-    UploadMethod.Temp: ImageType.Temp,
-}
-
-
-class MultimediaElement(Element):
-    """指示多媒体消息元素."""
-
-    id: Optional[str]
-    """元素 ID"""
-
-    url: Optional[str] = None
-    """元素的下载 url"""
-
-    base64: Optional[str] = None
-    """元素的 base64"""
-
-    def __init__(
-        self,
-        id: Optional[str] = None,
-        url: Optional[str] = None,
-        *,
-        path: Optional[Union[Path, str]] = None,
-        base64: Optional[str] = None,
-        data_bytes: Union[None, bytes, BytesIO] = None,
-        **kwargs,
-    ) -> None:
-        """
-        id (str, optional): 元素 ID
-        url (str, optional): 元素的下载 url
-        path (Union[Path, str], optional): 文件路径
-        data_bytes (Union[None, BytesIO, bytes], optional): 元素的字节数据
-        """
-        data = {"id": value for key, value in kwargs.items() if key.lower().endswith("id")}
-
-        if sum([bool(url), bool(path), bool(base64)]) > 1:
-            raise ValueError("Too many binary initializers!")
-        # Web initializer
-        data["id"] = data.get("id", id)
-        data["url"] = url
-        # Binary initializer
-        if path:
-            if isinstance(path, str):
-                path = Path(path)
-            if not path.exists():
-                raise FileNotFoundError(f"{path} is not exist!")
-            data["base64"] = b64encode(path.read_bytes())
-        elif base64:
-            data["base64"] = base64
-        elif data_bytes:
-            if isinstance(data_bytes, bytes):
-                data["base64"] = b64encode(data_bytes)
-            if isinstance(data_bytes, BytesIO):
-                data["base64"] = b64encode(data_bytes.read())
-        super().__init__(**data, **kwargs)
-
-    async def get_bytes(self) -> bytes:
-        """尝试获取消息元素的 bytes, 注意, 你无法获取并不包含 url 且不包含 base64 属性的本元素的 bytes.
-
-        Raises:
-            ValueError: 你尝试获取并不包含 url 属性的本元素的 bytes.
-
-        Returns:
-            bytes: 元素原始数据
-        """
-        from ..app import Ariadne
-
-        if self.base64:
-            return b64decode(self.base64)
-        if not self.url:
-            raise ValueError("you should offer a url.")
-        session = Ariadne.launch_manager.get_interface(AiohttpClientInterface).service.session
-        async with session.get(self.url) as response:
-            response.raise_for_status()
-            data = await response.read()
-            self.base64 = b64encode(data).decode("ascii")
-            return data
-
-    def as_persistent_string(self, binary: bool = True) -> str:
-        if binary:
-            return super().as_persistent_string()
-        else:
-            data: str = escape_bracket(
-                j_dump(
-                    self.dict(
-                        exclude={"type", "base64"},
-                    ),
-                    indent=None,
-                    separators=(",", ":"),
-                )
-            )
-        return f"[mirai:{self.type}:{data}]"
-
-    @property
-    def uuid(self):
-        """多媒体元素的 uuid, 即元素在 mirai 内部的标识"""
-        return self.id.split(".")[0].strip("/{}").lower() if self.id else ""
-
-    def __eq__(self, other: "MultimediaElement"):
-        if self.__class__ is not other.__class__:
-            return False
-        if self.uuid and self.uuid == other.uuid:
-            return True
-        if self.url and self.url == other.url:
-            return True
-        return self.base64 and self.base64 == other.base64
-
-
-class Image(MultimediaElement):
-    """指示消息中的图片元素"""
-
-    type = "Image"
-
-    id: Optional[str] = Field(None, alias="imageId")
-    width: Optional[int] = None
-    height: Optional[int] = None
-    size: Optional[int] = None
-    image_type: Optional[str] = Field(None, alias="imageType")
-    is_emoji: Optional[bool] = Field(None, alias="isEmoji")
-
-    def __init__(
-        self,
-        id: Optional[str] = None,
-        url: Optional[str] = None,
-        *,
-        path: Optional[Union[Path, str]] = None,
-        base64: Optional[str] = None,
-        data_bytes: Union[None, bytes, BytesIO] = None,
-        **kwargs,
-    ) -> None:
-        super().__init__(id=id, url=url, path=path, base64=base64, data_bytes=data_bytes, **kwargs)
-
-    def to_flash_image(self) -> "FlashImage":
-        """将 Image 转换为 FlashImage
-
-        Returns:
-            FlashImage: 转换后的 FlashImage
-        """
-        return FlashImage.parse_obj({**self.dict(), "type": "FlashImage"})
-
-    @classmethod
-    def from_flash_image(cls, flash: "FlashImage") -> "Image":
-        """从 FlashImage 构造 Image
-
-        Returns:
-            Image: 构造出的 Image
-        """
-        return cls.parse_obj({**flash.dict(), "type": "Image"})
-
-    def __str__(self) -> str:
-        return "[图片]"
-
-
-class FlashImage(Image):
-    """指示消息中的闪照元素"""
-
-    type = "FlashImage"
-
-    def __init__(
-        self,
-        id: Optional[str] = None,
-        url: Optional[str] = None,
-        *,
-        path: Optional[Union[Path, str]] = None,
-        base64: Optional[str] = None,
-        data_bytes: Union[None, bytes, BytesIO] = None,
-        **kwargs,
-    ) -> None:
-        super().__init__(id=id, url=url, path=path, base64=base64, data_bytes=data_bytes, **kwargs)
-
-    def to_image(self) -> "Image":
-        """将 FlashImage 转换为 Image
-
-        Returns:
-            Image: 转换后的 Image
-        """
-        return Image.parse_obj({**self.dict(), "type": "Image"})
-
-    @classmethod
-    def from_image(cls, image: "Image") -> "FlashImage":
-        """从 Image 构造 FlashImage
-
-        Returns:
-            FlashImage: 构造出的 FlashImage
-        """
-        return cls.parse_obj({**image.dict(), "type": "FlashImage"})
-
-    def __str__(self) -> str:
-        return "[闪照]"
-
-
-class Voice(MultimediaElement):
-    """指示消息中的语音元素"""
-
-    type = "Voice"
-
-    id: Optional[str] = Field(None, alias="voiceId")
-
-    def __init__(
-        self,
-        id: Optional[str] = None,
-        url: Optional[str] = None,
-        *,
-        path: Optional[Union[Path, str]] = None,
-        base64: Optional[str] = None,
-        data_bytes: Union[None, bytes, BytesIO] = None,
-        **kwargs,
-    ) -> None:
-        super().__init__(id=id, url=url, path=path, base64=base64, data_bytes=data_bytes, **kwargs)
-
-    length: Optional[int]
-    """语音长度"""
-
-    def __str__(self) -> str:
-        return "[语音]"
-
-
-def _update_forward_refs():
-    """
-    Internal function.
-    Update the forward references.
-    """
-    from .chain import MessageChain
-
-    Quote.update_forward_refs(MessageChain=MessageChain)
-    ForwardNode.update_forward_refs(MessageChain=MessageChain)
->>>>>>> d0c1f580
+    ForwardNode.update_forward_refs(MessageChain=MessageChain)