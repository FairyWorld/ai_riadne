[tool.poetry]
<<<<<<< HEAD
name = "graia-ariadne"
version = "0.5.0-pre1"
=======
name = "graia-ariadne-dev"
version = "2021.12.31.1"
>>>>>>> 19a4cd80
description = "Another elegant framework for mirai and mirai-api-http v2."
authors = [
    "BlueGlassBlock <blueglassblock@outlook.com>",
    "GreyElaina <GreyElaina@outlook.com>"
]
packages = [{ include = "graia", from = "src" }]
readme = "README.md"
repository = "https://github.com/GraiaProject/Ariadne"
homepage = "https://graia.rtfd.io/"

[[tool.poetry.source]]
name = "tuna-tsinghua"
default = false
url = "https://mirrors.tuna.tsinghua.edu.cn/pypi/web/simple/"

[[tool.poetry.source]]
name = "sustech"
default = false
url = "https://mirrors.sustech.edu.cn/pypi/simple/"

[[tool.poetry.source]]
name = "aliyun"
default = false
url = "https://mirrors.aliyun.com/pypi/simple/"

[[tool.poetry.source]]
name = "tencent-cloud"
default = false
url = "https://mirrors.cloud.tencent.com/pypi/simple"

[[tool.poetry.source]]
name = "netease"
default = false
url = "https://mirrors.163.com/pypi/simple/"

[tool.poetry.dependencies]
python = "^3.8"
graia-broadcast = ">=0.14.4"
aiohttp = "^3.7.4"
pydantic = "^1.8.2"
yarl = "^1.7"
loguru = "^0.5"
typing-extensions = "^3.10.0"
prompt-toolkit = "^3.0.24"
arclet-alconna = { version = "^0.3.1", optional = true }
graia-scheduler = { version = "^0.0.6", optional = true }
graia-saya = { version = "^0.0.13", optional = true }
mkdocs-material = { version = ">=8.1.2", optional = true }
pdoc = { version = "^8.0", optional = true }

[tool.poetry.extras]
alconna = ["arclet-alconna"]
full = ["graia-saya", "graia-scheduler"]
document = ["mkdocs-material", "pdoc"]

[tool.poetry.dev-dependencies]
black = ">=21.10b0"
isort = ">=5.9.3"
pytest = "^6.2"
coverage = "^6.2"
flake8 = "^4.0"
pytest-asyncio = "^0.16.0"
devtools = ">= 0.8"
objgraph = ">= 3.5"
ptpython = ">= 3.0"
pydeps = "^1.10"
pre-commit = "^2.16"
requests = "^2.26"
yappi = { version = "^1.3.3", optional = true }
pylint = "^2.12.2"

[tool.isort]
profile = "black"

[tool.black]
line-length = 110
target-version = ['py39']

[tool.pylint."MESSAGE CONTROL"]
max-line-length = 110
extension-pkg-whitelist = ["pydantic"]
disable = [
    "broad-except",
    "cyclic-import",
    "wrong-import-order", # isort conflict
    "unused-import", # flake8
    "invalid-name",
    "redefined-builtin",
    "redefined-outer-name",
    "import-outside-toplevel",
    "too-many-lines", # graia.ariadne.app
    "too-many-arguments",
    "too-many-branches",
    "too-many-statements",
    "too-many-instance-attributes",
    "too-few-public-methods",
    "too-many-public-methods",
    "super-init-not-called",
    "protected-access",
    "inconsistent-return-statements", # bcc dispatchers
    "duplicate-code", # imports and inherited method init
    "no-self-argument", # pydantic validators
    "no-member", # pydantic validators
    "no-self-use", # pydantic validators

]
ignore-paths = [".*test.*", ".*entry.*", ".*dev.*", ".*venv*"]

[build-system]
requires = ["poetry-core>=1.0.0"]
build-backend = "poetry.core.masonry.api"

[tool.coverage.run]
branch = true
omit = ["*/test/*"]

[tool.coverage.report]
# Regexes for lines to exclude from consideration
exclude_lines = [
    # standard pragma
    "pragma: no cover",
    # Don't complain if non-runnable code isn't run:
    "if 0:",
    "if __name__ == .__main__.:",
    "if (typing\\.)?TYPE_CHECKING( is True)?:",
    "\\.\\.\\.",
    "pass",
    # Don't complain about abstract methods, they aren't run:
    "@(abc\\.)?abstractmethod",
    # Don't complain overload method / functions
    "@(typing\\.)?overload"
]<|MERGE_RESOLUTION|>--- conflicted
+++ resolved
@@ -1,11 +1,6 @@
 [tool.poetry]
-<<<<<<< HEAD
 name = "graia-ariadne"
-version = "0.5.0-pre1"
-=======
-name = "graia-ariadne-dev"
-version = "2021.12.31.1"
->>>>>>> 19a4cd80
+version = "0.5.0"
 description = "Another elegant framework for mirai and mirai-api-http v2."
 authors = [
     "BlueGlassBlock <blueglassblock@outlook.com>",
